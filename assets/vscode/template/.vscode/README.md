--- conflicted
+++ resolved
@@ -82,15 +82,9 @@
 ![File -> Open Folder](https://raw.githubusercontent.com/MaximIntegratedTechSupport/VSCode-Maxim/main/img/file_openfolder.JPG)
 
 As a result, you'll notice that there is no "New Project" mechanism.  A "project" in VS Code is simply a folder.  It will look inside of the opened folder for a `.vscode` _sub_-folder to load project-specific settings from.
-<<<<<<< HEAD
 
 A project that is configured for VS Code will have, at minimum, a .vscode sub-folder and a Makefile in its directory _(Note:  You may need to enable viewing of hidden items in your file explorer to see the .vscode sub-folder)_.  
 
-=======
-
-A project that is configured for VS Code will have, at minimum, a .vscode sub-folder and a Makefile in its directory _(Note:  You may need to enable viewing of hidden items in your file explorer to see the .vscode sub-folder)_.  
-
->>>>>>> cfdafb4c
 Ex:
 
 ![Example Directory Contents](https://raw.githubusercontent.com/MaximIntegratedTechSupport/VSCode-Maxim/main/img/opening_projects_2.jpg)
@@ -203,34 +197,6 @@
 
 ### Basic Config Options
 
-<<<<<<< HEAD
-* `"target"`
-  * This sets the target microcontroller for the project.
-  * It sets the `TARGET` [Build Configuration](#build-configuration) variable.
-  * Supported values:
-    * `"MAX32520"`
-    * `"MAX32570"`
-    * `"MAX32650"`
-    * `"MAX32655"`
-    * `"MAX32660"`
-    * `"MAX32662"`
-    * `"MAX32665"` (for MAX32665-MAX32668)
-    * `"MAX32670"`
-    * `"MAX32672"`
-    * `"MAX32675"`
-    * `"MAX32680"`
-    * `"MAX32690"`
-    * `"MAX78000"`
-    * `"MAX78002"`
-
-* `"board"`
-  * This sets the target board for the project (ie. Evaluation Kit, Feather board, etc.)
-  * Supported values:
-    * ... can be found in the `Libraries/Boards` folder of the MaximSDK
-    * For example, the supported options for the MAX78000 are `"EvKit_V1"`, `"FTHR_RevA"`, and `"MAXREFDES178"`.
-
-    ![MAX78000 Boards](https://raw.githubusercontent.com/MaximIntegratedTechSupport/VSCode-Maxim/main/img/78000_boards.JPG)
-=======
 #### `"target"`
 
 * This sets the target microcontroller for the project.
@@ -259,7 +225,6 @@
   * For example, the supported options for the MAX78000 are `"EvKit_V1"`, `"FTHR_RevA"`, and `"MAXREFDES178"`.
 
   ![MAX78000 Boards](https://raw.githubusercontent.com/MaximIntegratedTechSupport/VSCode-Maxim/main/img/78000_boards.JPG)
->>>>>>> cfdafb4c
 
 ### Advanced Config Options
 
@@ -340,7 +305,6 @@
 
 * Where to find the Arm Embedded GCC Toolchain.
 * Default value: `"${config:MAXIM_PATH}/Tools/GNUTools/${config:v_Arm_GCC}"`
-<<<<<<< HEAD
 
 #### `"xPack_GCC_path"`
 
@@ -375,42 +339,6 @@
 
 1. Open the `.vscode/settings.json` file.  
 
-=======
-
-#### `"xPack_GCC_path"`
-
-* Where to find the RISC-V GCC Toolchain.
-* Default value: `"${config:MAXIM_PATH}/Tools/xPack/riscv-none-embed-gcc/${config:v_xPack_GCC}"`
-
-#### `"Make_path"`
-
-* Where to find Make binaries (only used on Windows)
-* Default value: `"${config:MAXIM_PATH}/Tools/MSYS2/usr/bin"`
-
-#### `"C_Cpp.default.includePath"`
-
-* Which paths to search to find header (.h) files.
-* Does not recursively search by default.  To recursively search, use `/**`.
-
-#### `"C_Cpp.default.browse.path"`
-
-* Which paths to search to find source (.c) files.
-* Does not recursively search by default.  To recursively search, use `/**`.
-
-#### `"C_Cpp.default.defines"`
-
-* Sets the compiler definitions to use for the intellisense engine.
-* Most definitions should be defined in header files, but if a definition is missing it can be entered here to get the intellisense engine to recognize it.
-
-### Setting Search Paths for Intellisense
-
-VS Code's intellisense engine must be told where to find the header files for your source code.  By default, Maxim's perpiheral drivers, the C standard libraries, and all of the sub-directories of the workspace will be searched for header files to use with Intellisense.  If VS Code throws an error on an `#include` statement (and the file exists), then a search path is most likely missing.
-
-To add additional search paths :
-
-1. Open the `.vscode/settings.json` file.  
-
->>>>>>> cfdafb4c
 2. Add the include path(s) to the `C_Cpp.default.includePath` list.  The paths set here should contain header files, and will be searched by the Intellisense engine and when using "Go to Declaration" in the editor.
 
 3. Add the path(s) to any relevant implementation files to the `C_Cpp.default.browse.path` list.  This list contains the paths that will be searched when using "Go to Definition".
@@ -427,11 +355,7 @@
 When the command...
 
 ```shell
-<<<<<<< HEAD
-$ make
-=======
 make
->>>>>>> cfdafb4c
 ```
 
 ... is run, the program `make` will load settings from these two files.  Then, it will use them to build the project's source code.  VSCode-Maxim is a "wrapper" around this Makefile system.
@@ -503,11 +427,7 @@
 It should also be noted that configuration variables can be set on the **command-line** as well.  For example...
 
 ```shell
-<<<<<<< HEAD
-$ make MFLOAT_ABI=hard
-=======
 make MFLOAT_ABI=hard
->>>>>>> cfdafb4c
 ```
 
 ... will have the same effect.
@@ -515,11 +435,7 @@
 Additionally, **environment variables** can be used.  For example (on linux)...
 
 ```shell
-<<<<<<< HEAD
-$ export TARGET=MAX78000
-=======
 export TARGET=MAX78000
->>>>>>> cfdafb4c
 ```
 
 ... will set all projects to build for the MAX78000.
@@ -530,23 +446,13 @@
 
 The precedence hierarchy for the value of a configuration variable is:
 
-<<<<<<< HEAD
-* **command-line > project.mk > environment variable > default value**
+* **IDE/command-line > project.mk > environment variable > default value**
 
 ...meaning if a value is set on the command-line _and_ project.mk, the command-line value will take precedence.  However, the ["override" directive](https://www.gnu.org/software/make/manual/make.html#Override-Directive) can be used in project.mk to give it max precedence.
 
-### Configuration Variables Reference
-
-The project's `Makefile` can be opened to see a full list of available config options, but they are nested among the implementation details of the Makefile itself.  This might be fine for those familiar with reading Makefiles, but a clean reference table is also available below.
-=======
-* **IDE/command-line > project.mk > environment variable > default value**
-
-...meaning if a value is set on the command-line _and_ project.mk, the command-line value will take precedence.  However, the ["override" directive](https://www.gnu.org/software/make/manual/make.html#Override-Directive) can be used in project.mk to give it max precedence.
-
 ### Configuration Variables Table
 
 The following configuration variables are available.
->>>>>>> cfdafb4c
 
 | Variable | Description | Example | Details |
 |--- | --- | --- | ---|
@@ -580,16 +486,12 @@
 | `LIB_LWIP` | Include the lwIP library | `LIB_LWIP=1` | |
 | `LIB_MAXUSB` | Include the MaxUSB library | `LIB_MAXUSB=1` | This option toggles the inclusion of the MAXUSB library, which facilitates the use of the native USB peripherals on some microcontrollers.  Set to `0` to disable, or `1` to enable.
 | `LIB_SDHC` | Include the SDHC library | `LIB_SDHC=1` | This options toggles the Secure Digital High Capacity (SDHC) library, which can be used to interface with SD cards.  Additionally, it enables the [FatFS](http://elm-chan.org/fsw/ff/00index_e.html) library, which implements a generic FAT filesystem.
-<<<<<<< HEAD
-
-=======
 **Secure Boot Tools (SBT)**
 | `SBT` | Toggle SBT integration | `SBT=1` | Toggles integration with the [Secure Boot Tools (SBTs)](https://www.maximintegrated.com/en/design/technical-documents/userguides-and-manuals/7/7637.html).  These are a suite of applications designed for use with microcontrollers that have secure bootloaders.  When this is enabled, some additional rules become available such as `make sla` and `make scpa`.  Set to `0` to disable or `1` to enable.
 | `MAXIM_SBT_DIR` | Where to find the SBTs | `MAXIM_SBT_DIR=C:/MaximSBT` | This option can be used to manually specify the location of the SBTs.  Usually, this is not necessary.  By default, the `Tools/SBT` directory of the MaximSDK will be searched.  If the [SBT installer](https://www.maximintegrated.com/en/design/software-description.html/swpart=SFW0015360C) is used, it will set the `MAXIM_SBT_DIR` environment variable to point to itself automatically.
 | `TARGET_SEC` | Secure part number to use | `TARGET_SEC=MAX32651` | Some secure microcontrollers have multiple secure variants, and this option can be used to specify the variant to use with the SBTs.  Defaults are intelligently selected, and can be found in `$(MAXIM_SBT_DIR)/SBT-config.mk`
 | `SCP_PACKETS` | Where to build the scp_packets folder | | Defaults to `build/scp_packets` |
 | `TEST_KEY` | Which test key to sign applications with | | Defaults to `$(MAXIM_SBT_DIR)/devices/$(TARGET_SEC)/keys/maximtestcrk.key`, which is the Maxim test key that can be used for development.
->>>>>>> cfdafb4c
 
 ## Project Creation
 
