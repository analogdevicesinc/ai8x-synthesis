###################################################################################################
# Copyright (C) Maxim Integrated Products, Inc. All Rights Reserved.
#
# Maxim Integrated Products, Inc. Default Copyright Notice:
# https://www.maximintegrated.com/en/aboutus/legal/copyrights.html
###################################################################################################
"""
Routines to read and write the APB peripherals.
"""
import sys

import toplevel
import tornadocnn as tc
import unload
from eprint import eprint

READ_TIME_NS = 230
WRITE_TIME_NS = 280


class APB():
    """
    APB read and write functionality.
    """

    def __init__(
            self,
            memfile,
            apb_base,
            verify_writes=False,
            no_error_stop=False,
            weight_header=None,
            sampledata_header=None,
            embedded_code=False,
            compact_weights=False,
            compact_data=False,
            write_zero_registers=False,
            weight_filename=None,
            sample_filename=None,
            device=84,
            verify_kernels=False,
            master=None,
            riscv=None,
            riscv_exclusive=False,
            riscv_flash=False,
            riscv_cache=False,
            riscv_debug=False,
            riscv_debugwait=True,
            fast_fifo=False,
            input_csv=None,
            input_csv_format=888,
            input_chan=None,
            sleep=False,
            blocklevel=False,
    ):
        """
        Create an APB class object that writes to memfile.
        """
        self.memfile = memfile
        self.apb_base = apb_base
        self.verify_writes = verify_writes
        self.no_error_stop = no_error_stop
        self.weight_header = weight_header
        self.sampledata_header = sampledata_header
        self.embedded_code = embedded_code
        self.compact_weights = compact_weights
        self.compact_data = compact_data
        self.write_zero_regs = write_zero_registers
        self.weight_filename = weight_filename
        self.sample_filename = sample_filename
        self.device = device
        self.verify_kernels = verify_kernels
        self.master = master
        self.riscv = riscv
        self.riscv_exclusive = riscv_exclusive
        self.riscv_flash = riscv_flash
        self.riscv_cache = riscv_cache
        self.riscv_debug = riscv_debug
        self.riscv_debugwait = riscv_debugwait
        self.fast_fifo = fast_fifo
        self.input_csv = input_csv
        self.input_csv_format = input_csv_format
        self.input_chan = input_chan
        self.sleep = sleep
        self.blocklevel = blocklevel

        self.data = 0
        self.num = 0
        self.data_offs = 0
        self.mem = [None] * tc.dev.C_GROUP_OFFS * tc.dev.P_NUMGROUPS
        self.writes = 0
        self.reads = 0

    def get_time(
            self,
    ):
        """
        Return total bus access time in ms based on number of writes and reads
        """
        return (WRITE_TIME_NS * self.writes + READ_TIME_NS * self.reads) // 1000000

    def write(
            self,
            addr,
            val,
            comment='',
            indent='  ',
            no_verify=False,
            fifo=None,
            base=None,
    ):  # pylint: disable=unused-argument
        """
        Write address `addr` and data `val` to the output file.
        if `no_verify` is `True`, do not check the result of the write operation, even if
        `verify_writes` is globally enabled.
        An optional `comment` can be added to the output.
        """
        raise NotImplementedError

    def verify(
            self,
            addr,
            val,
            mask=None,
            num_bytes=4,
            first_proc=0,
            comment='',
            rv=False,
    ):  # pylint: disable=unused-argument
        """
        Verify that memory at address `addr` contains data `val`.
        """
        raise NotImplementedError

    def wait(
            self,
            addr,
            mask,
            val,
            comment='',
    ):  # pylint: disable=unused-argument
        """
        Wait until memory at address `addr` masked with `mask` equals `val`.
        """
        raise NotImplementedError

    def set_memfile(
            self,
            memfile,
    ):
        """
        Change the file handle to `memfile` and reset the .mem output location to 0.
        """
        self.memfile = memfile

    def write_fifo_ctl(
            self,
            reg,
            val,
            debug=False,
            force_write=False,
            comment='',
    ):
        """
        Set FIFO control register `reg` to value `val`.
        Unless `force_write` is set, zero values will not be written.
        """
        if comment is None:
            comment = f' // fifo ctl {reg}'
        if val == 0 and not force_write:
            comment += ' *'
        addr = tc.dev.C_FIFO_BASE + reg*4
        if force_write or val != 0 or self.write_zero_regs:
            self.write(addr, val, comment)
        if debug:
            reg = f'{reg:02}'
            print(f'F{reg:<5}({addr:08x}): {val:08x}{comment}')

    def write_fast_fifo_ctl(
            self,
            reg,
            val,
            debug=False,
            force_write=False,
            comment='',
    ):
        """
        Set fast FIFO control register `reg` to value `val`.
        Unless `force_write` is set, zero values will not be written.
        """
        if comment is None:
            comment = f' // fast fifo ctl {reg}'
        if val == 0 and not force_write:
            comment += ' *'
        addr = tc.dev.FAST_FIFO_BASE + reg*4
        if force_write or val != 0 or self.write_zero_regs:
            self.write(addr, val, comment, base=0)
        if debug:
            reg = f'{reg:02}'
            print(f'F{reg:<5}({addr:08x}): {val:08x}{comment}')

    def write_ctl(
            self,
            group,
            reg,
            val,
            debug=False,
            force_write=False,
            comment='',
    ):
        """
        Set global control register `reg` in group `group` to value `val`.
        Unless `force_write` is set, zero values will not be written.
        """
        if comment is None:
            comment = f' // global ctl {reg}'
        if val == 0 and not force_write:
            comment += ' *'
        addr = tc.ctl_addr(group, reg)
        if force_write or val != 0 or self.write_zero_regs:
            self.write(addr, val, comment)
        if debug:
            reg = f'{reg:02}'
            print(f'R{reg:<5}({addr:08x}): {val:08x}{comment}')

    def wait_ctl(
            self,
            group,
            reg,
            mask,
            val,
            comment='',
    ):
        """
        Reads from global control register `reg` in group `group` until `mask`ed value is `val`.
        An optional `comment` can be added to the output.
        """
        self.wait(tc.ctl_addr(group, reg), mask, val, comment)

    def verify_ctl(
            self,
            group,
            reg,
            mask,
            val,
            comment='',
    ):
        """
        Reads from global control register `reg` in group `group`, comparing to value `val`.
        An optional `comment` can be added to the output.
        """
        self.verify(tc.ctl_addr(group, reg), val, mask=mask, comment=comment)

    def write_lreg(
            self,
            group,
            layer,
            reg,
            val,
            debug=False,
            force_write=False,
            comment='',
    ):
        """
        Set layer `layer` register `reg` in group `group` to value `val`.
        Unless `force_write` is set, zero values will not be written.
        """
        if comment is None:
            comment = f' // reg {reg}'
        if val == 0 and not force_write:
            comment += ' *'
        addr = tc.lreg_addr(group, reg, layer)
        if force_write or val != 0 or self.write_zero_regs:
            self.write(addr, val, comment)
        if debug:
            print(f'L{layer} G{group} R{reg:02} ({addr:08x}): {val:08x}{comment}')

    def write_bias(
            self,
            group,
            offs,
            bias,
    ):
        """
        Write bias value `bias` to offset `offs` in bias memory #`group`.
        """
        addr = tc.dev.C_GROUP_OFFS*group + tc.dev.C_BRAM_BASE + offs * 4
        self.write(addr, bias & 0xff, ' // Bias')

    def write_tram(
            self,
            group,
            proc,
            offs,
            d,
            comment='',
    ):
        """
        Write value `d` to TRAM in group `group` and processor `proc` to offset `offs`.
        """
        addr = tc.dev.C_GROUP_OFFS*group + tc.dev.C_TRAM_BASE \
            + proc * tc.dev.TRAM_OFFS * 4 + offs * 4
        self.write(addr, d, f' // {comment}TRAM G{group} P{proc} #{offs}')

    def write_kern(
            self,
            ll,
            p,
            idx,
            k,
            size=9,
            verify_only=False,
    ):
        """
        Write single kernel `k` of length `size` for layer `ll`, processor `p` to index `idx` in
        weight memory.
        """
        assert p < tc.dev.MAX_PROC
        assert idx < tc.dev.mask_width(p)
        addr = tc.dev.C_GROUP_OFFS * (p // tc.dev.P_NUMPRO) \
            + tc.dev.C_MRAM_BASE \
            + (p % tc.dev.P_NUMPRO) * tc.dev.MASK_OFFS * 16 + idx * 16

        if not verify_only:
            self.write(addr, k[0] & 0xff, no_verify=True,
                       comment=f' // Layer {ll}: processor {p} kernel #{idx}')
            if size != 1:
                self.write(addr+4, (k[1] & 0xff) << 24 | (k[2] & 0xff) << 16 |
                           (k[3] & 0xff) << 8 | k[4] & 0xff, no_verify=True)
                self.write(addr+8, (k[5] & 0xff) << 24 | (k[6] & 0xff) << 16 |
                           (k[7] & 0xff) << 8 | k[8] & 0xff, no_verify=True)
            else:
                self.write(addr+4, 0, no_verify=True)
                self.write(addr+8, 0, no_verify=True)
            self.write(addr+12, 0, no_verify=True)  # Execute write
        if self.verify_writes or verify_only:
            self.verify(addr, k[0] & 0xff)
            if size != 1:
                self.verify(addr+4, (k[1] & 0xff) << 24 | (k[2] & 0xff) << 16 |
                            (k[3] & 0xff) << 8 | k[4] & 0xff)
                self.verify(addr+8, (k[5] & 0xff) << 24 | (k[6] & 0xff) << 16 |
                            (k[7] & 0xff) << 8 | k[8] & 0xff)
            else:
                self.verify(addr+4, 0)
                self.verify(addr+8, 0)
            self.verify(addr+12, 0)

    def check_overwrite(
            self,
            offs,
    ):
        """
        Check whether we're overwriting location `offs`.
        """
        if self.mem[offs >> 2]:
            eprint(f'Overwriting location {offs:08x}', error=not self.no_error_stop)
            if not self.no_error_stop:
                sys.exit(1)

    def write_byte_flush(
            self,
            offs,
            comment='',
            fifo=None,
    ):
        """
        Flush the contents of the internal buffer at offset `offs`, adding an optional
        `comment` to the output.
        This function also keeps track of all addresses that have been written before and
        can detect whether previous information is being overwritten.
        """
        if self.num > 0:
            woffs = self.data_offs - self.num
            self.check_overwrite(woffs)
            self.write(woffs, self.data, comment, fifo=fifo)
            self.mem[woffs >> 2] = True
            self.num = 0
            self.data = 0
        self.data_offs = offs

    def write_byte(
            self,
            offs,
            val,
            comment='',
            fifo=None,
    ):
        """
        Add byte `val` that should be written at offset `offs` to the internal buffer.
        When reaching 4 bytes, or when the offset is not contiguous, pad with zeros and
        flush the before adding the new value to the buffer.
        An optional `comment` can be added to the output.
        """
        if offs != self.data_offs:
            self.write_byte_flush(offs)

        # Collect and write if multiple of 4 (little endian byte order)
        self.data |= (val & 0xff) << (8*self.num)
        self.num += 1
        self.data_offs += 1
        if self.num == 4:
            self.write_byte_flush(offs+1, comment, fifo=fifo)

    def get_mem(
            self,
    ):
        """
        Return reference to the memory array.
        """
        return self.mem

    def output(
            self,
            comment,
    ):
        """
        Write the string `comment` to the output file without further interpretation.
        """
        if self.memfile is None:
            return

        self.memfile.write(comment)

    def copyright_header(  # pylint: disable=no-self-use
            self,
    ):
        """
        Write copyright headers.
        The base class does nothing.
        """
        return

    def header(  # pylint: disable=no-self-use
            self,
            embedded_arm=False,  # pylint: disable=unused-argument
            fail_indicator=False,  # pylint: disable=unused-argument
            measure_energy=False,  # pylint: disable=unused-argument
    ):
        """
        Write file headers.
        The base class does nothing.
        """
        return

    def verify_header(  # pylint: disable=no-self-use
            self,
    ):
        """
        Write the header for the CNN verification function.
        The base class does nothing.
        """
        return

    def verify_footer(  # pylint: disable=no-self-use
            self,
    ):
        """
        Write the footer for the CNN verification function.
        The base class does nothing.
        """
        return

    def load_header(  # pylint: disable=no-self-use
            self,
    ):
        """
        Write the header for the CNN configuration loader function.
        The base class does nothing.
        """
        return

    def load_footer(  # pylint: disable=no-self-use
            self,
    ):
        """
        Write the footer for the CNN configuration loader function.
        The base class does nothing.
        """
        return

    def main(  # pylint: disable=no-self-use
            self,
            **kwargs,  # pylint: disable=unused-argument
    ):
        """
        Write the main function.
        The base class does nothing.
        """
        return

    def fc_layer(  # pylint: disable=no-self-use
            self,
            *args,
            **kwargs,
    ):  # pylint: disable=unused-argument
        """
        Write the call to the fully connected layer for the given `weights` and
        `bias`. The `bias` argument can be `None`.
        The base class does nothing.
        """
        return

    def fc_verify(  # pylint: disable=no-self-use
            self,
            data,
    ):  # pylint: disable=unused-argument
        """
        Write the code to verify the fully connected layer against `data`.
        The base class does nothing.
        """
        return

    def unload(  # pylint: disable=no-self-use
            self,
            processor_map,
            input_shape,
            output_offset=0,
            out_expand=1,
            out_expand_thresh=64,
            output_width=8,
            pool=None,
            pool_stride=1,
            mlator=False,
            write_gap=0,
    ):  # pylint: disable=unused-argument
        """
        Write the unload function. The layer to unload has the shape `input_shape`,
        and the optional `output_offset` argument can shift the output.
        The base class does nothing.
        """
        return

    def verify_unload(
            self,
            ll,
            in_map,
            out_map,
            out_buf,
            processor_map,
            input_shape,
            out_offset=0,
            out_expand=1,
            out_expand_thresh=64,
            output_width=8,
            pool=None,
            pool_stride=1,
            overwrite_ok=False,
            no_error_stop=False,
            mlator=False,
            max_count=None,
            write_gap=0,
    ):
        """
        Write a verification function. The layer to unload has the shape `input_shape`,
        and the optional `output_offset` argument can shift the output.
        """
        unload.verify(
            self.verify,
            ll,
            in_map,
            out_map,
            out_buf,
            processor_map,
            input_shape,
            out_offset,
            out_expand,
            out_expand_thresh,
            output_width,
            pool=pool,
            pool_stride=pool_stride,
            overwrite_ok=overwrite_ok,
            no_error_stop=no_error_stop,
            device=self.device,
            mlator=mlator,
            apb_base=self.apb_base,
            stream=self.memfile,
            max_count=max_count,
            write_gap=write_gap,
        )

    def output_define(  # pylint: disable=no-self-use
            self,
            array,
            define_name,
            fmt,
            columns,
            weights=True,
    ):  # pylint: disable=unused-argument
        """
        Write a #define for array `array` to `define_name`, using format `fmt` and creating
        a line break after `columns` items each.
        The base class does nothing.
        """
        return


class APBBlockLevel(APB):
    """
    APB read and write functionality for block level tests.
    """
    def __init__(
            self,
            memfile,
            apb_base,
            verify_writes=False,
            no_error_stop=False,
            weight_header=None,
            sampledata_header=None,
            compact_weights=False,
            compact_data=False,
            embedded_code=False,
            write_zero_registers=False,
            weight_filename=None,
            sample_filename=None,
            device=84,
            verify_kernels=False,
            master=None,
            riscv=None,
            riscv_exclusive=False,
            riscv_flash=False,
            riscv_cache=False,
            fast_fifo=False,
            input_csv=None,
            input_csv_format=None,
            input_chan=None,
            sleep=False,
    ):
        super().__init__(
            memfile,
            apb_base,
            verify_writes=verify_writes,
            no_error_stop=no_error_stop,
            weight_header=weight_header,
            sampledata_header=sampledata_header,
            embedded_code=embedded_code,
            compact_weights=False,
            compact_data=False,
            weight_filename=None,
            sample_filename=None,
            blocklevel=True,
        )
        self.foffs = 0

    def write(
            self,
            addr,
            val,
            comment='',
            indent='  ',
            no_verify=False,
            fifo=None,
            base=None,
    ):  # pylint: disable=unused-argument
        """
        Write address `addr` and data `val` to the .mem file.
        """
        assert val >= 0
        assert addr >= 0
        if base is None:
            addr += self.apb_base

        self.memfile.write(f'@{self.foffs:04x} {addr:08x}\n')
        self.memfile.write(f'@{self.foffs+1:04x} {val:08x}\n')
        self.foffs += 2

    def verify(
            self,
            addr,
            val,
            mask=None,
            num_bytes=4,
            first_proc=0,
            comment='',
            rv=False,
    ):  # pylint: disable=unused-argument
        """
        Verify that memory at address `addr` contains data `val`.
        For block level tests, this function ensuring the input address and data are not negative
        and then writes address and expected data in .mem file format.
        """
        assert val >= 0
        assert addr >= 0
        addr += self.apb_base

        self.memfile.write(f'@{self.foffs:04x} {addr:08x}\n')
        self.memfile.write(f'@{self.foffs+1:04x} {val:08x}\n')
        self.foffs += 2

    def wait(
            self,
            addr,
            mask,
            val,
            comment='',
    ):  # pylint: disable=unused-argument
        """
        Wait until memory at address `addr` masked with `mask` equals `val`.
        For block level tests, this function does nothing useful other than ensuring the inputs
        address and data are not negative.
        """
        assert val >= 0
        assert addr >= 0

    def set_memfile(
            self,
            memfile,
    ):
        """
        Change the file handle to `memfile` and reset the .mem output location to 0.
        """
        super().set_memfile(memfile)
        self.foffs = 0

    def output(
            self,
            comment,
    ):  # pylint: disable=unused-argument
        """
        Do nothing.
        """


class APBDebug(APBBlockLevel):
    """
    Intended for debugging memory contents.
    """
    def verify(
            self,
            addr,
            val,
            mask=None,
            num_bytes=4,
            first_proc=0,
            comment='',
            rv=False,
    ):  # pylint: disable=unused-argument
        """
        Verify that memory at address `addr` contains data `val`.
        This function ensuring the input address and data are not negative
        and then writes the expected data to a file.
        """
        assert val >= 0
        assert addr >= 0
        addr += self.apb_base

        self.memfile.write(f'{val:08x}\n')
        self.foffs += 2


class APBTopLevel(APB):
    """
    APB read and write functionality for top level tests.
    """
    def write(
            self,
            addr,
            val,
            comment='',
            indent='  ',
            no_verify=False,
            fifo=None,
            base=None,
    ):
        """
        Write address `addr` and data `val` to the .c file.
        if `no_verify` is `True`, do not check the result of the write operation, even if
        `verify_writes` is globally enabled.
        An optional `comment` can be added to the output.
        """
        if not isinstance(val, str):
            assert val >= 0
            val = f'0x{val:08x}'
        assert addr >= 0
        if base is None:
            addr += self.apb_base

        if self.memfile is None:
            return

        if fifo is None:
            self.memfile.write(f'{indent}*((volatile uint32_t *) 0x{addr:08x}) = '
                               f'{val};{comment}\n')
            self.writes += 1
            if self.verify_writes and not no_verify:
                self.memfile.write(f'{indent}if (*((volatile uint32_t *) 0x{addr:08x}) != {val}) '
                                   'return 0;\n')
                self.reads += 1
        else:
            if not self.fast_fifo:
                addr = self.apb_base + tc.dev.C_FIFO_BASE
                self.memfile.write(f'{indent}while (((*((volatile uint32_t *) '
                                   f'0x{addr + tc.dev.FIFO_STAT*4:08x})'
                                   f' & {1 << fifo})) != 0); // Wait for FIFO {fifo}\n')
                self.memfile.write(f'{indent}*((volatile uint32_t *) '
                                   f'0x{addr + tc.dev.FIFO_REG*4 + fifo*4:08x}) = '
                                   f'{val};{comment}\n')
            else:
                addr = tc.dev.FAST_FIFO_BASE
                self.memfile.write(f'{indent}while (((*((volatile uint32_t *) '
                                   f'0x{addr + tc.dev.FAST_FIFO_SR*4:08x})'
                                   f' & 2)) != 0); // Wait for FIFO\n')
                self.memfile.write(f'{indent}*((volatile uint32_t *) '
                                   f'0x{addr + tc.dev.FAST_FIFO_DR*4:08x}) = '
                                   f'{val};{comment}\n')
            self.writes += 1

    def verify(
            self,
            addr,
            val,
            mask=None,
            num_bytes=4,
            first_proc=0,
            comment='',
            rv=False,
    ):
        """
        Verify that memory at address `addr` contains data `val`.
        If `rv` is `True`, do not immediately return 0, but just set the status word.
        An optional `comment` can be added to the output.
        """
        assert val >= 0
        assert addr >= 0
        addr += self.apb_base

        if self.memfile is None:
            return

        if mask is None:
            if num_bytes == 4:
                mask = ''
            elif num_bytes == 3:
                mask = 0xffffff
            elif num_bytes == 2:
                mask = 0xffff
            elif num_bytes == 1:
                mask = 0xff
            else:
                raise NotImplementedError

        val_bytes = num_bytes
        if mask != '':
            mask <<= first_proc * 8
            val_bytes += first_proc
            val &= mask
            mask = f' & 0x{mask:0{2*val_bytes}x}'

        if rv:
            action = 'rv = 0;'
        else:
            action = 'return 0;'

        self.memfile.write(f'  if ((*((volatile uint32_t *) 0x{addr:08x}){mask})'
                           f' != 0x{val:0{2*val_bytes}x}) '
                           f'{action}{comment}\n')
        self.reads += 1

    def wait(
            self,
            addr,
            mask,
            val,
            comment='',
    ):
        """
        Waits until memory at address `addr` masked with `mask` contains data `val`.
        """
        assert val >= 0
        assert addr >= 0
        addr += self.apb_base

        if self.memfile is None:
            return

        self.memfile.write(f'  while ((*((volatile uint32_t *) 0x{addr:08x}) & 0x{mask:0x})'
                           f' != 0x{val:0x});'
                           f'{comment}\n')

    def copyright_header(
            self,
    ):
        """
        Write copyright headers.
        """
        toplevel.copyright_header(self.memfile)

    def header(
            self,
            embedded_arm=False,
            fail_indicator=False,
            measure_energy=False,
    ):
        """
        Write include files and forward definitions to .c file.
        """
        toplevel.header(
            self.memfile,
            self.apb_base,
            embedded_code=self.embedded_code,
            compact_weights=self.compact_weights,
            compact_data=self.compact_data,
            weight_filename=self.weight_filename,
            sample_filename=self.sample_filename,
            master=self.master,
            verify_kernels=self.verify_kernels,
            riscv=self.riscv,
            camera=self.input_csv is not None,
            embedded_arm=embedded_arm,
            fail_indicator=fail_indicator,
<<<<<<< HEAD
            device=self.device,
=======
            measure_energy=measure_energy,
>>>>>>> 19e601b8
        )

    def verify_header(
            self,
    ):
        """
        Write the header for the CNN verification function.
        """
        if self.memfile is None:
            return
        toplevel.verify_header(
            self.memfile,
            self.riscv_flash and not self.riscv_cache,
        )

    def verify_footer(
            self,
    ):
        """
        Write the footer for the CNN verification function.
        """
        if self.memfile is None:
            return
        toplevel.verify_footer(self.memfile)

    def load_header(
            self,
    ):
        """
        Write the header for the CNN configuration loader function.
        """
        toplevel.load_header(
            self.memfile,
            self.riscv_flash and not self.riscv_cache,
        )

    def load_footer(
            self,
    ):
        """
        Write the footer for the CNN configuration loader function.
        """
        toplevel.load_footer(self.memfile, embedded_code=self.embedded_code)

    def main(
            self,
            **kwargs,
    ):
        """
        Write the main function.
        """
        toplevel.main(
            self.memfile,
            embedded_code=self.embedded_code,
            riscv=self.riscv,
            riscv_exclusive=self.riscv_exclusive,
            riscv_flash=self.riscv_flash,
            riscv_cache=self.riscv_cache,
            riscv_debug=self.riscv_debug,
            riscv_debugwait=self.riscv_debugwait,
            device=self.device,
            camera=self.input_csv is not None,
            camera_format=self.input_csv_format,
            channels=self.input_chan,
            sleep=self.sleep,
            **kwargs,
        )

    def fc_layer(
            self,
            *args,
            **kwargs,
    ):
        """
        Write call to the fully connected layer for the given `weights` and
        `bias`. The `bias` argument can be `None`.
        """
        toplevel.fc_layer(self.memfile, self.weight_header, *args, **kwargs)

    def fc_verify(
            self,
            data,
    ):
        """
        Write the code to verify the fully connected layer against `data`.
        """
        toplevel.fc_verify(self.memfile, self.sampledata_header, data)

    def unload(
            self,
            processor_map,
            input_shape,
            output_offset=0,
            out_expand=1,
            out_expand_thresh=64,
            output_width=8,
            pool=None,
            pool_stride=1,
            mlator=False,
            write_gap=0,
    ):
        """
        Write the unload function. The layer to unload has the shape `input_shape`,
        and the optional `output_offset` argument can shift the output.
        """
        unload.unload(self.memfile, self.apb_base, processor_map, input_shape,
                      output_offset, out_expand, out_expand_thresh, output_width,
                      pool=pool, pool_stride=pool_stride, device=self.device,
                      mlator=mlator, blocklevel=self.blocklevel)

    def output_define(
            self,
            array,
            define_name,
            fmt,
            columns,
            weights=True,
    ):
        """
        Write a #define for array `array` to `define_name`, using format `fmt` and creating
        a line break after `columns` items each.
        If `weight`, write to the `weights.h` file, else to `sampledata.h`.
        """
        if weights:
            toplevel.c_define(self.weight_header, array, define_name, fmt, columns)
        else:
            toplevel.c_define(self.sampledata_header, array, define_name, fmt, columns)


def apbwriter(
        *args,
        block_level=False,
        debug_mem=False,
        **kwargs,
):
    """
    Depending on `block_level` and `debug_mem`, return a block level .mem file writer,
    a top level .c file writer or a debug writer.
    """
    if not debug_mem:
        APBClass = APBBlockLevel if block_level else APBTopLevel
    else:
        APBClass = APBDebug
    return APBClass(
        *args,
        **kwargs,
    )<|MERGE_RESOLUTION|>--- conflicted
+++ resolved
@@ -907,11 +907,8 @@
             camera=self.input_csv is not None,
             embedded_arm=embedded_arm,
             fail_indicator=fail_indicator,
-<<<<<<< HEAD
             device=self.device,
-=======
             measure_energy=measure_energy,
->>>>>>> 19e601b8
         )
 
     def verify_header(
