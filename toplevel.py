###################################################################################################
# Copyright (C) Maxim Integrated Products, Inc. All Rights Reserved.
#
# Maxim Integrated Products, Inc. Default Copyright Notice:
# https://www.maximintegrated.com/en/aboutus/legal/copyrights.html
###################################################################################################
"""
Toplevel C file structure generation
"""
import rv
import tornadocnn as tc
from armx4weights import convert_to_x4_q7_weights
from eprint import eprint

COPYRIGHT = \
    '/*******************************************************************************\n' \
    '* Copyright (C) Maxim Integrated Products, Inc., All rights Reserved.\n' \
    '*\n' \
    '* This software is protected by copyright laws of the United States and\n' \
    '* of foreign countries. This material may also be protected by patent laws\n' \
    '* and technology transfer regulations of the United States and of foreign\n' \
    '* countries. This software is furnished under a license agreement and/or a\n' \
    '* nondisclosure agreement and may only be used or reproduced in accordance\n' \
    '* with the terms of those agreements. Dissemination of this information to\n' \
    '* any party or parties not specified in the license agreement and/or\n' \
    '* nondisclosure agreement is expressly prohibited.\n' \
    '*\n' \
    '* The above copyright notice and this permission notice shall be included\n' \
    '* in all copies or substantial portions of the Software.\n' \
    '*\n' \
    '* THE SOFTWARE IS PROVIDED "AS IS", WITHOUT WARRANTY OF ANY KIND, EXPRESS\n' \
    '* OR IMPLIED, INCLUDING BUT NOT LIMITED TO THE WARRANTIES OF\n' \
    '* MERCHANTABILITY, FITNESS FOR A PARTICULAR PURPOSE AND NONINFRINGEMENT.\n' \
    '* IN NO EVENT SHALL MAXIM INTEGRATED BE LIABLE FOR ANY CLAIM, DAMAGES\n' \
    '* OR OTHER LIABILITY, WHETHER IN AN ACTION OF CONTRACT, TORT OR OTHERWISE,\n' \
    '* ARISING FROM, OUT OF OR IN CONNECTION WITH THE SOFTWARE OR THE USE OR\n' \
    '* OTHER DEALINGS IN THE SOFTWARE.\n' \
    '*\n' \
    '* Except as contained in this notice, the name of Maxim Integrated\n' \
    '* Products, Inc. shall not be used except as stated in the Maxim Integrated\n' \
    '* Products, Inc. Branding Policy.\n' \
    '*\n' \
    '* The mere transfer of this software does not imply any licenses\n' \
    '* of trade secrets, proprietary technology, copyrights, patents,\n' \
    '* trademarks, maskwork rights, or any other form of intellectual\n' \
    '* property whatsoever. Maxim Integrated Products, Inc. retains all\n' \
    '* ownership rights.\n' \
    '*******************************************************************************/\n\n'


def copyright_header(
        memfile,
):
    """
    Write the copyright header to .c file handle `memfile`.
    """
    memfile.write(COPYRIGHT)


def header(
        memfile,
        apb_base,
        embedded_code=False,
        cmsis_nn=False,
        compact_weights=False,
        compact_data=False,
        weight_filename='weights.h',
        sample_filename='sampledata.h',
        master=False,
        verify_kernels=False,
        riscv=False,
        camera=False,
        embedded_arm=False,
        fail_indicator=False,
        measure_energy=False,
):
    """
    Write include files and forward definitions to .c file handle `memfile`.
    The APB base address is passed in `apb_base`.
    """
    memfile.write('#include <stdlib.h>\n')
    memfile.write('#include <stdint.h>\n')
    if embedded_code or verify_kernels:
        memfile.write('#include <string.h>\n')
    if embedded_code:
        memfile.write('#include <stdio.h>\n')
    if not cmsis_nn:
        if embedded_code or embedded_arm:
            memfile.write('#include "mxc.h"\n')
            if tc.dev.SUPPORT_GCFR:
                memfile.write('#include "gcfr_regs.h"\n')
            else:
                memfile.write('#include "bbfc_regs.h"\n')
            memfile.write('#include "fcr_regs.h"\n')
            memfile.write('#include "sema_regs.h"\n')
        else:
            memfile.write('#include "global_functions.h" // For RTL Simulation\n')
    if camera:
        memfile.write('#include "pcif_defines_af2.h"\n')
        memfile.write('#define NUM_DATA_WORDS 4\n')
        memfile.write('#include "pcif.c"\n')
    if embedded_code:
        memfile.write('#include "tornadocnn.h"\n')
    if embedded_code or compact_weights:
        memfile.write(f'#include "{weight_filename}"\n')
    if embedded_code or compact_data:
        memfile.write(f'#include "{sample_filename}"\n')
    memfile.write('\n')

    if embedded_arm:
        memfile.write('extern volatile void const *__FlashStart_; // Defined in linker file\n\n')

    if not cmsis_nn and (riscv is None or riscv):
        if embedded_code:
            if not measure_energy:
                memfile.write('uint32_t cnn_time; // Stopwatch\n\n')

            memfile.write('void fail(void)\n{\n')

            if fail_indicator:
                memfile.write('  mxc_gpio_cfg_t gpio_out;\n')
                memfile.write('  gpio_out.port = MXC_GPIO2;\n')
                memfile.write('  gpio_out.mask = MXC_GPIO_PIN_4;\n')
                memfile.write('  gpio_out.pad = MXC_GPIO_PAD_NONE;\n')
                memfile.write('  gpio_out.func = MXC_GPIO_FUNC_OUT;\n')
                memfile.write('  MXC_GPIO_Config(&gpio_out);\n')
                memfile.write('  MXC_GPIO_OutSet(gpio_out.port, gpio_out.mask);\n\n')

            memfile.write('  printf("\\n*** FAIL ***\\n\\n");\n')
            memfile.write('  while (1);\n}\n\n')

        memfile.write('void cnn_wait(void)\n{\n')
        memfile.write(f'  while ((*((volatile uint32_t *) 0x{apb_base + tc.dev.C_CNN_BASE:08x}) '
                      '& (1<<12)) != 1<<12) ;\n')
        if embedded_code:
            memfile.write('  CNN_COMPLETE; // Signal that processing is complete\n')
            if not measure_energy:
                memfile.write('  cnn_time = MXC_TMR_SW_Stop(MXC_TMR0);\n')
        memfile.write('}\n\n')

    if master is not False:
        addr = apb_base + tc.ctl_addr(master, tc.dev.REG_CTL)

        memfile.write('void cnn_restart(void)\n{\n')
        memfile.write(f'  *((volatile uint32_t *) 0x{addr:08x}) |= 1; '
                      f'// Re-enable group {master}\n')
        memfile.write('}\n\n')

        memfile.write('void cnn_stop(void)\n{\n')
        memfile.write(f'  *((volatile uint32_t *) 0x{addr:08x}) &= ~1; '
                      f'// Disable group {master}\n')
        memfile.write('}\n\n')


def load_header(
        memfile,
        riscv_flash=False,
):
    """
    Write the header for the CNN configuration loader function to `memfile`.
    """
    if riscv_flash:
        memfile.write(rv.RISCV_FLASH)
    memfile.write('int cnn_load(void)\n{\n')


def load_footer(
        memfile,
        embedded_code=False,  # pylint: disable=unused-argument
):
    """
    Write the footer for the CNN configuration loader function to `memfile`.
    """
    memfile.write('\n  return 1;\n}\n\n')


def main(
        memfile,
        classification_layer=False,
        unload=False,
        softmax=False,
        embedded_code=False,
        oneshot=0,
        stopstart=False,
        riscv=None,
        riscv_exclusive=False,
        riscv_flash=False,  # pylint: disable=unused-argument
        riscv_cache=False,
        riscv_debug=False,
        riscv_debugwait=True,
        camera=False,
        camera_format=None,
        device=84,
        channels=None,
        sleep=False,
        output_width=8,
        num_classes=None,
        clock_trim=None,
        embedded_arm=False,
        groups=None,
        boost=None,
        forever=False,
        fifo=False,
        mexpress=False,
        measure_energy=False,
):
    """
    Write the main function (including an optional call to the fully connected layer if
    `classification_layer` is `True`) to `memfile`.
    """
    assert groups is not None
    mask = 0
    for _, group in enumerate(groups):
        mask |= 1 << group
    unmask = ~mask & ((1 << tc.dev.P_NUMGROUPS) - 1)

    if softmax and output_width == 8:
        eprint('--softmax should only be used with `output_width: 32`', error=False)

    if unload:
        memfile.write(f'#define NUM_OUTPUTS {num_classes}\n')
        memfile.write(f'static int{output_width}_t ml_data[NUM_OUTPUTS];\n\n')

    if riscv is not None and not riscv and (embedded_arm or tc.dev.MODERN_SIM):
        memfile.write('void WakeISR(void)\n'
                      '{\n'
                      '  MXC_SEMA->irq0 = MXC_F_SEMA_IRQ0_EN & ~MXC_F_SEMA_IRQ0_CM4_IRQ;\n'
                      '}\n\n')

    memfile.write('int main(void)\n{\n')
    if clock_trim is not None and not riscv:
        memfile.write('  uint32_t trim;\n')
    if embedded_code and (classification_layer or softmax) or oneshot > 0:
        memfile.write('  int i;\n')
    if embedded_code and (classification_layer or softmax):
        memfile.write('  int digs, tens;\n')

    bbfc = 'BBFC' if not tc.dev.SUPPORT_GCFR else 'GCFR'

    if riscv is None or not riscv:
        if embedded_code or embedded_arm:
            if device == 84:
                memfile.write('  icache_enable();\n\n')
                memfile.write('  SYS_ClockEnable(SYS_PERIPH_CLOCK_AI);\n')
            else:
                memfile.write('\n  MXC_ICC_Enable(MXC_ICC0); // Enable cache\n\n')
                if clock_trim is not None:
                    memfile.write('  // Manual clock trim override:\n')
                    memfile.write('  *((volatile uint32_t *) 0x40000c00) = 1; '
                                  '// Set TME\n')
                    if clock_trim[0] or clock_trim[1]:
                        memfile.write('  trim = *((volatile uint32_t *) 0x40005420);\n')
                        if clock_trim[0]:
                            memfile.write('  trim &= ~0xffff;\n'
                                          f'  trim |= 0x{clock_trim[0]:x}; '
                                          '// HIRC8M (7.3728 MHz) trim\n')
                        if clock_trim[1]:
                            memfile.write('  trim &= ~(0x1ff << 22);\n'
                                          f'  trim |= 0x{clock_trim[1]:x} << 22; '
                                          '// HIRC (60 MHz) trim\n')
                        memfile.write('  *((volatile uint32_t *) 0x40005420) = trim;\n')
                    if clock_trim[2]:
                        memfile.write('  trim = *((volatile uint32_t *) 0x40005440) & '
                                      '~(0x1ff << 15);\n')
                        memfile.write('  *((volatile uint32_t *) 0x40005440) = '
                                      'trim | (0xff << 15); // HILIM\n')
                        memfile.write('  *((volatile uint32_t *) 0x40006c04) = '
                                      f'0x{clock_trim[2]:x}; // HIRC96M (100 MHz) trim\n')
                    memfile.write('  *((volatile uint32_t *) 0x40000c00) = 0; '
                                  '// Clear TME\n\n')

                if not measure_energy:
                    memfile.write('  // Switch to 100 MHz clock\n'
                                  '  MXC_SYS_Clock_Select(MXC_SYS_CLOCK_IPO);\n')
                else:
                    memfile.write('  MXC_SYS_ClockSourceEnable(MXC_SYS_CLOCK_IBRO);\n'
                                  '  // Switch to 7.37 MHz clock\n'
                                  '  MXC_SYS_Clock_Select(MXC_SYS_CLOCK_IBRO);\n')
                memfile.write('  SystemCoreClockUpdate();\n')
<<<<<<< HEAD

                if measure_energy:
                    memfile.write('\n  // Disable CNN clock\n'
                                  '  MXC_SYS_ClockDisable(MXC_SYS_PERIPH_CLOCK_CNN);\n'
                                  '  // Disable power to CNN\n'
                                  '  MXC_BBFC->reg3 = 0xf; // Reset\n'
                                  '  MXC_BBFC->reg1 = 0x0; // Mask memory\n'
                                  '  MXC_BBFC->reg0 = 0x0; // Power\n'
                                  '  MXC_BBFC->reg2 = 0xf; // Iso\n'
                                  '  MXC_BBFC->reg3 = 0x0; // Reset\n'
                                  '  // Enable primary clock\n'
                                  '  MXC_SYS_ClockSourceEnable(MXC_SYS_CLOCK_IPO);\n\n'
                                  '  printf("Measuring system base power...\\n");\n'
                                  '  SYS_START;\n'
                                  '  MXC_Delay(SEC(1));\n'
                                  '  SYS_COMPLETE;\n')

                memfile.write('\n  // Reset all domains, restore power to CNN\n')
                memfile.write(f'  MXC_{bbfc}->reg3 = 0xf; // Reset\n')
                memfile.write(f'  MXC_{bbfc}->reg1 = 0x{mask:01x}; // Mask memory\n')
                memfile.write(f'  MXC_{bbfc}->reg0 = 0x{mask:01x}; // Power\n')
                memfile.write(f'  MXC_{bbfc}->reg2 = 0x{unmask:01x}; // Iso\n')
                memfile.write(f'  MXC_{bbfc}->reg3 = 0x0; // Reset\n\n')

                if not measure_energy:
                    memfile.write('  MXC_GCR->pclkdiv &= ~(MXC_F_GCR_PCLKDIV_CNNCLKDIV | '
                                  'MXC_F_GCR_PCLKDIV_CNNCLKSEL);\n'
                                  '  MXC_GCR->pclkdiv |= MXC_S_GCR_PCLKDIV_CNNCLKDIV_DIV1; '
                                  '// CNN clock: 0.5*100 MHz div 1\n'
                                  '  MXC_SYS_ClockEnable(MXC_SYS_PERIPH_CLOCK_CNN); '
                                  '// Enable CNN clock\n')
                else:
                    memfile.write('  MXC_GCR->pclkdiv &= ~(MXC_F_GCR_PCLKDIV_CNNCLKDIV | '
                                  'MXC_F_GCR_PCLKDIV_CNNCLKSEL);\n'
                                  '  MXC_GCR->pclkdiv |= MXC_S_GCR_PCLKDIV_CNNCLKDIV_DIV8; '
                                  '// CNN clock: 0.5*7.37 MHz div 8\n'
                                  '  MXC_SYS_ClockEnable(MXC_SYS_PERIPH_CLOCK_CNN); '
                                  '// Enable CNN clock\n')

                if boost is not None:
                    memfile.write(f'\n  // Configure P{boost[0]}.{boost[1]}, '
                                  'turn on the CNN Boost\n')
                    memfile.write('  mxc_gpio_cfg_t gpio_out;\n')
                    memfile.write(f'  gpio_out.port = MXC_GPIO{boost[0]};\n')
                    memfile.write(f'  gpio_out.mask = MXC_GPIO_PIN_{boost[1]};\n')
                    memfile.write('  gpio_out.pad = MXC_GPIO_PAD_NONE;\n')
                    memfile.write('  gpio_out.func = MXC_GPIO_FUNC_OUT;\n')
                    memfile.write('  MXC_GPIO_Config(&gpio_out);\n')
                    memfile.write('  MXC_GPIO_OutSet(gpio_out.port, gpio_out.mask);\n')
=======
>>>>>>> 4d6a06be
        else:
            memfile.write('  icache_enable();\n\n')
            if device == 84:
                memfile.write('  MXC_GCR->perckcn1 &= ~0x20; // Enable CNN clock\n')
            else:
                memfile.write('  *((volatile uint32_t *) 0x40000c00) = 0x00000001; // Set TME\n')
                memfile.write('  *((volatile uint32_t *) 0x40006c04) = 0x000001a0; // 96M trim\n')
                memfile.write('  *((volatile uint32_t *) 0x40000c00) = 0x00000000; '
                              '// Clear TME\n\n')
                if tc.dev.SUPPORT_GCFR:
                    memfile.write('  MXC_GCR->clkctrl |= MXC_F_GCR_CLKCTRL_IPO_EN;'
                                  ' // Enable internal primary osc (IPO)\n')
                    memfile.write('  while ((MXC_GCR->clkctrl & MXC_F_GCR_CLKCTRL_IPO_RDY) == 0) ;'
                                  ' // Wait for osc\n')
                    memfile.write('  MXC_GCR->clkctrl |= MXC_S_GCR_CLKCTRL_SYSCLK_SEL_IPO;'
                                  ' // Select osc\n')

                    memfile.write('\n  // Reset all domains, restore power to CNN\n')
                    memfile.write('  MXC_GCFR->reg3 = 0xf; // Reset\n')
                    memfile.write(f'  MXC_GCFR->reg1 = 0x{mask:01x}; // Mask memory\n')
                    memfile.write(f'  MXC_GCFR->reg0 = 0x{mask:01x}; // Power\n')
                    memfile.write(f'  MXC_GCFR->reg2 = 0x{unmask:01x}; // Iso\n')
                    memfile.write('  MXC_GCFR->reg3 = 0x0; // Reset\n\n')

                    memfile.write('  MXC_GCR->pclkdiv &= ~(MXC_F_GCR_PCLKDIV_CNNCLKDIV | '
                                  'MXC_F_GCR_PCLKDIV_CNNCLKSEL);\n'
                                  '  MXC_GCR->pclkdiv |= MXC_S_GCR_PCLKDIV_CNNCLKDIV_DIV1; '
                                  '// CNN clock: APB div 1\n')
                    memfile.write('  MXC_GCR->pclkdis0 &= ~MXC_F_GCR_PCLKDIS0_CNN;'
                                  ' // Enable CNN clock\n')
                else:
                    memfile.write('  MXC_GCR->clkcn |= MXC_F_GCR_CLKCN_HIRC96M_EN;'
                                  ' // Enable 96M\n')
                    memfile.write('  while ((MXC_GCR->clkcn & MXC_F_GCR_CLKCN_HIRC96M_RDY) == 0) ;'
                                  ' // Wait for 96M\n')
                    memfile.write('  MXC_GCR->clkcn |= MXC_S_GCR_CLKCN_CLKSEL_HIRC96;'
                                  ' // Select 96M\n')

                    memfile.write('\n  // Reset all domains, restore power to CNN\n')
                    memfile.write('  MXC_BBFC->reg3 = 0xf; // Reset\n')
                    memfile.write(f'  MXC_BBFC->reg1 = 0x{mask:01x}; // Mask memory\n')
                    memfile.write(f'  MXC_BBFC->reg0 = 0x{mask:01x}; // Power\n')
                    memfile.write(f'  MXC_BBFC->reg2 = 0x{unmask:01x}; // Iso\n')
                    memfile.write('  MXC_BBFC->reg3 = 0x0; // Reset\n\n')

                    memfile.write('  MXC_GCR->pckdiv = 0x00010000; // CNN clock 96M div 2\n')
                    memfile.write('  MXC_GCR->perckcn &= ~0x2000000; // Enable CNN clock\n')

        if riscv is not None:
            if riscv_cache:
                if embedded_code or embedded_arm:
                    memfile.write('\n  MXC_FCR->urvbootaddr = (uint32_t) &__FlashStart_; '
                                  '// Set RISC-V boot address\n')
                elif tc.dev.MODERN_SIM:
                    memfile.write(f'  MXC_FCR->urvbootaddr = 0x{rv.RISCV_CODE_ORIGIN:08x}; '
                                  '// Set RISC-V boot address\n')
                else:
                    memfile.write(f'  MXC_NBBFC->reg4 = 0x{rv.RISCV_CODE_ORIGIN:08x}; '
                                  '// Set RISC-V boot address\n')
            elif tc.dev.MODERN_SIM:
                memfile.write(f'  MXC_FCR->urvbootaddr = 0x{tc.dev.RISCV_SRAM_ORIGIN:08x}; '
                              '// Set RISC-V boot address\n')
            if riscv_exclusive:
                if embedded_code or embedded_arm or tc.dev.MODERN_SIM:
                    memfile.write('  MXC_FCR->urvctrl |= 0x00000001; '
                                  '// Exclusive SRAM access for RISC-V\n')
                else:
                    memfile.write('  *((volatile uint32_t *) 0x40000814) |= 0x00000001; '
                                  '// Exclusive SRAM access for RISC-V (MXC_NBBFC->reg5)\n')
            if embedded_code or embedded_arm or tc.dev.MODERN_SIM:
                memfile.write('  MXC_SYS_ClockEnable(MXC_SYS_PERIPH_CLOCK_SMPHR); '
                              '// Enable Sempahore clock\n'
                              '  NVIC_SetVector(RISCV_IRQn, WakeISR); // Set wakeup ISR\n')
                if riscv_debugwait:
                    memfile.write('\n  MXC_Delay(SEC(2)); // Let debugger interrupt if needed\n')
                memfile.write('  MXC_SYS_ClockEnable(MXC_SYS_PERIPH_CLOCK_CPU1); '
                              '// Enable RISC-V clock\n')
            else:
                memfile.write('  MXC_GCR->perckcn1 &= ~MXC_F_GCR_PERCKCN1_CPU1; '
                              '// Enable RISC-V clock\n')
        memfile.write('\n')
    elif riscv:
        if riscv_debug and embedded_code:
            memfile.write('  Debug_Init(); // Set up RISCV JTAG\n')
        if riscv_cache:
            if not embedded_code:
                memfile.write('  icache1_enable();\n')
                memfile.write('  invalidate_icache1();\n\n')
            else:
                memfile.write('  MXC_ICC_Enable(MXC_ICC1); // Enable cache\n\n')

    if camera:
        memfile.write('  enable_pcif_clock(); // Enable camera clock\n')
        memfile.write('  set_pcif_gpio_altf();\n\n')
        if camera_format == 555:
            mode = '10'
            comment = '555'
        elif camera_format == 565:
            mode = '12'
            comment = '565'
        else:
            mode = '8'  # Default
            comment = '888'
        memfile.write(f'  // Enable {comment} format single image in external timing mode\n')
        memfile.write('  MXC_CAMERAIF0->ctrl = MXC_S_CAMERAIF_CTRL_READ_MODE_SINGLE_IMG +\n'
                      f'                        MXC_S_CAMERAIF_CTRL_DATA_WIDTH_{mode}BIT +\n'
                      '                        MXC_S_CAMERAIF_CTRL_DS_TIMING_EN_DIS +\n'
                      '                        MXC_S_CAMERAIF_CTRL_PCIF_SYS_EN_EN')
        if channels == 3:
            memfile.write(' +\n                        (1<<30);\n\n')
        else:
            memfile.write(';\n\n')

    if riscv is None or riscv:
        if embedded_code or tc.dev.MODERN_SIM:
            if measure_energy:
                memfile.write('  // Disable CNN clock\n'
                              '  MXC_SYS_ClockDisable(MXC_SYS_PERIPH_CLOCK_CNN);\n'
                              '  // Disable power to CNN\n'
                              '  MXC_BBFC->reg3 = 0xf; // Reset\n'
                              '  MXC_BBFC->reg1 = 0x0; // Mask memory\n'
                              '  MXC_BBFC->reg0 = 0x0; // Power\n'
                              '  MXC_BBFC->reg2 = 0xf; // Iso\n'
                              '  MXC_BBFC->reg3 = 0x0; // Reset\n'
                              '  // Enable primary clock\n'
                              '  MXC_SYS_ClockSourceEnable(MXC_SYS_CLOCK_IPO);\n\n'
                              '  printf("Measuring system base power...\\n");\n'
                              '  SYS_START;\n'
                              '  MXC_Delay(SEC(1));\n'
                              '  SYS_COMPLETE;\n')

            memfile.write('  // Reset all domains, restore power to CNN\n')
            memfile.write('  MXC_BBFC->reg3 = 0xf; // Reset\n')
            memfile.write(f'  MXC_BBFC->reg1 = 0x{mask:01x}; // Mask memory\n')
            memfile.write(f'  MXC_BBFC->reg0 = 0x{mask:01x}; // Power\n')
            memfile.write(f'  MXC_BBFC->reg2 = 0x{unmask:01x}; // Iso\n')
            memfile.write('  MXC_BBFC->reg3 = 0x0; // Reset\n\n')

            if not measure_energy:
                memfile.write('  MXC_GCR->pclkdiv &= ~(MXC_F_GCR_PCLKDIV_CNNCLKDIV | '
                              'MXC_F_GCR_PCLKDIV_CNNCLKSEL);\n'
                              '  MXC_GCR->pclkdiv |= MXC_S_GCR_PCLKDIV_CNNCLKDIV_DIV1; '
                              '// CNN clock: 0.5*100 MHz div 1\n'
                              '  MXC_SYS_ClockEnable(MXC_SYS_PERIPH_CLOCK_CNN); '
                              '// Enable CNN clock\n')
            else:
                memfile.write('  MXC_GCR->pclkdiv &= ~(MXC_F_GCR_PCLKDIV_CNNCLKDIV | '
                              'MXC_F_GCR_PCLKDIV_CNNCLKSEL);\n'
                              '  MXC_GCR->pclkdiv |= MXC_S_GCR_PCLKDIV_CNNCLKDIV_DIV8; '
                              '// CNN clock: 0.5*7.37 MHz div 8\n'
                              '  MXC_SYS_ClockEnable(MXC_SYS_PERIPH_CLOCK_CNN); '
                              '// Enable CNN clock\n')

            if boost is not None:
                memfile.write(f'\n  // Configure P{boost[0]}.{boost[1]}, '
                              'turn on the CNN Boost\n')
                memfile.write('  mxc_gpio_cfg_t gpio_out;\n')
                memfile.write(f'  gpio_out.port = MXC_GPIO{boost[0]};\n')
                memfile.write(f'  gpio_out.mask = MXC_GPIO_PIN_{boost[1]};\n')
                memfile.write('  gpio_out.pad = MXC_GPIO_PAD_NONE;\n')
                memfile.write('  gpio_out.func = MXC_GPIO_FUNC_OUT;\n')
                memfile.write('  MXC_GPIO_Config(&gpio_out);\n')
                memfile.write('  MXC_GPIO_OutSet(gpio_out.port, gpio_out.mask);\n')
            memfile.write('\n')

        if embedded_code:
            memfile.write('  printf("\\n*** CNN Inference Test ***\\n");\n\n')

        if embedded_code:
            memfile.write('  if (!cnn_load()) fail();\n')
        else:
            memfile.write('  if (!cnn_load()) { fail(); pass(); return 0; }\n')

        if stopstart:
            memfile.write('\n  cnn_stop();\n')
            memfile.write('  cnn_restart();\n\n')

        memfile.write('  cnn_wait();\n\n')
        if oneshot > 0:
            memfile.write(f'  for (i = 0; i < {oneshot}; i++) {{\n')
            memfile.write('    cnn_restart();\n')
            memfile.write('    cnn_wait();\n')
            memfile.write('  }\n\n')

        if not forever and boost is not None:
            memfile.write('  // Turn off the CNN Boost\n')
            memfile.write('  MXC_GPIO_OutClr(gpio_out.port, gpio_out.mask);\n\n')

        memfile.write('  if (!cnn_check()) fail();\n')
        if classification_layer or softmax:
            memfile.write(f'  if (!{"softmax" if softmax else "fc"}_layer()) fail();\n')
        elif unload:
            memfile.write(f'  cnn_unload((uint{output_width}_t *) ml_data);\n')
        if classification_layer:
            memfile.write('  if (!fc_verify()) fail();\n')

        if embedded_code:
            memfile.write('\n  printf("\\n*** PASS ***\\n\\n");\n\n')
            if not measure_energy:
                memfile.write(f'  printf("Approximate {"data loading and " if fifo else ""}')
                memfile.write('inference time: %d us\\n\\n", cnn_time);\n\n')
            else:
                memfile.write('  printf("See monitor display for inference energy.\\n\\n");\n\n')

        if not forever:
            if embedded_code:
                memfile.write('\n  // Disable CNN clock\n'
                              '  MXC_SYS_ClockDisable(MXC_SYS_PERIPH_CLOCK_CNN);\n')
            elif tc.dev.MODERN_SIM:
                memfile.write('\n  // Disable CNN clock\n'
                              '  MXC_GCR->pclkdis0 |= MXC_F_GCR_PCLKDIS0_CNN;\n')
            memfile.write('  // Disable power to CNN\n')
            memfile.write(f'  MXC_{bbfc}->reg3 = 0xf; // Reset\n')
            memfile.write(f'  MXC_{bbfc}->reg1 = 0x0; // Mask memory\n')
            memfile.write(f'  MXC_{bbfc}->reg0 = 0x0; // Power\n')
            memfile.write(f'  MXC_{bbfc}->reg2 = 0xf; // Iso\n')
            memfile.write(f'  MXC_{bbfc}->reg3 = 0x0; // Reset\n\n')

        if not forever:
            if classification_layer or softmax:
                memfile.write('  printf("Classification results:\\n");\n'
                              '  for (i = 0; i < NUM_OUTPUTS; i++) {\n'
                              '    digs = (1000 * ml_softmax[i] + 0x4000) >> 15;\n'
                              '    tens = digs % 10;\n'
                              '    digs = digs / 10;\n'
                              '    printf("[%7d] -> Class %d: %d.%d%%\\n", '
                              f'{"fc_output" if classification_layer else "ml_data"}[i], '
                              'i, digs, tens);\n'
                              '  }\n\n')
        else:
            memfile.write('  printf("Starting endless loop...\\n");\n\n  LED_On(1);\n\n')

            memfile.write('  while(1) {\n')

            gval = tc.dev.READY_SEL << 1
            if fifo:
                gval |= 1 << 15
            if device != 84:
                gval |= 1 << 3  # Enable clocks
            if mexpress:
                gval |= 1 << 20

            for _, group in enumerate(groups):
                addr = tc.dev.APB_BASE + tc.ctl_addr(group, tc.dev.REG_CTL)
                memfile.write(f'    *((volatile uint32_t *) 0x{addr:08x}) = 0x{gval:08x}; '
                              '// Stop SM\n')
            for _, group in enumerate(groups):
                val = gval | 0x800
                if group > 0:
                    val |= 0x01
                addr = tc.dev.APB_BASE + tc.ctl_addr(group, tc.dev.REG_CTL)
                memfile.write(f'    *((volatile uint32_t *) 0x{addr:08x}) = 0x{val:08x}; '
                              f'// Enable group {group}\n')

            addr = tc.dev.APB_BASE + tc.ctl_addr(0, tc.dev.REG_CTL)
            memfile.write(f'    *((volatile uint32_t *) 0x{addr:08x}) = 0x{gval | 0x01:08x}; '
                          '// Master enable group 0\n')

            memfile.write(f'    while ((*((volatile uint32_t *) '
                          f'0x{tc.dev.APB_BASE + tc.dev.C_CNN_BASE:08x}) '
                          '& (1<<12)) != 1<<12) ;\n')

            memfile.write('  }\n')

    if riscv is not None:
        if not riscv:
            if sleep:
                memfile.write('  SCB->SCR |= SCB_SCR_SLEEPDEEP_Msk; // SLEEPDEEP=1\n')
            memfile.write('  __WFI(); // Let RISC-V run\n')
        else:
            memfile.write('  // Signal the Cortex-M4\n'
                          '  MXC_SEMA->irq0 = MXC_F_SEMA_IRQ0_EN | MXC_F_SEMA_IRQ0_CM4_IRQ;\n\n')

    if not embedded_code and not embedded_arm:
        memfile.write('  pass();\n')
    memfile.write('  return 0;\n}\n\n')


def verify_header(
        memfile,
        riscv_flash=False,
):
    """
    Write the header for the CNN verification function to `memfile`.
    """
    if riscv_flash:
        memfile.write(rv.RISCV_FLASH)
    memfile.write('int cnn_check(void)\n{\n  int rv = 1;\n')


def verify_footer(
        memfile,
):
    """
    Write the footer for the CNN verification function to `memfile`.
    """
    memfile.write('  return rv;\n}\n\n')


def fc_layer(
        memfile,
        weights_fh,
        weights,
        bias,
        cmsis_nn=False,
        softmax_only=False,
        output_width=8,
        num_classes=None,
):
    """
    Write the call to the fully connected layer with the given `weights` and
    `bias` to `memfile`. The `bias` argument can be `None`.
    """
    memfile.write('// Classification layer:\n')
    if not softmax_only:
        memfile.write(f'#define FC_IN {weights.shape[1]}\n')
        memfile.write(f'#define NUM_OUTPUTS {weights.shape[0]}\n')
    else:
        memfile.write(f'#define NUM_OUTPUTS {num_classes}\n')

    if not softmax_only:
        weights = convert_to_x4_q7_weights(weights)

        c_define(weights_fh, weights, 'FC_WEIGHTS', '%d', 16)
        memfile.write('static const q7_t fc_weights[] = FC_WEIGHTS;\n\n')

    if not cmsis_nn:
        memfile.write(f'static int{output_width}_t ml_data[NUM_OUTPUTS];\n')
    if not softmax_only:
        memfile.write('static q15_t fc_buffer[FC_IN];\n')
        memfile.write('static q15_t fc_output[NUM_OUTPUTS];\n')
    memfile.write('static q15_t ml_softmax[NUM_OUTPUTS];\n\n')

    if bias is not None and not softmax_only:
        c_define(weights_fh, bias, 'FC_BIAS', '%d', 16)
        memfile.write('static const q7_t fc_bias[] = FC_BIAS;\n\n')

    if not cmsis_nn:
        memfile.write(f'int {"softmax" if softmax_only else "fc"}_layer(void)\n'
                      f'{{\n  cnn_unload((uint{output_width}_t *) ml_data);\n')
    else:
        memfile.write('int fc_layer(q7_t *ml_data)\n'
                      '{\n')

    if not softmax_only:
        memfile.write('  arm_fully_connected_q7_q8p7_opt((q7_t *) ml_data, fc_weights, '
                      'FC_IN, NUM_OUTPUTS, 0, 7, '
                      f'{"fc_bias" if bias is not None else "NULL"}, '
                      'fc_output, fc_buffer);\n')
        memfile.write('  arm_softmax_q8p7_q15(fc_output, NUM_OUTPUTS, ml_softmax);\n\n')
    elif output_width == 32:
        memfile.write('  softmax_q17p14_q15((const q31_t *) ml_data, '
                      'NUM_OUTPUTS, ml_softmax);\n\n')
    else:
        memfile.write('  arm_softmax_q7_q15((const q7_t *) ml_data, NUM_OUTPUTS, ml_softmax);\n\n')

    memfile.write('  return 1;\n}\n\n')


def fc_verify(
        memfile,
        sampledata,
        data,
):
    """
    Write the code to verify the fully connected layer to `memfile` against `data`.
    """
    memfile.write('// Expected output of classification layer:\n')
    c_define(sampledata, data, 'FC_EXPECTED', '%d', 16)
    memfile.write('static q15_t fc_expected[NUM_OUTPUTS] = FC_EXPECTED;\n\n')
    memfile.write('int fc_verify(void)\n'
                  '{\n')
    memfile.write('  return memcmp(fc_output, fc_expected, '
                  'NUM_OUTPUTS * sizeof(q15_t)) == 0;\n}\n\n')


def c_define(
        memfile,
        array,
        define_name,
        fmt,
        columns=8,
):
    """
    Write a #define to `memfile` for array `array` to `define_name`, using format `fmt` and
    creating a line break after `columns` items each.
    `fmt` can have two parts, separated by '%'. The part before the '%' sign is an optional
    prefix and can be empty, the part after the '%' is a formatting directive, e.g. '%08x'.
    """
    prefix, formatting = fmt.split('%')
    memfile.write(f'#define {define_name} {{ \\\n  ')
    for i, e in enumerate(array):
        memfile.write('{prefix}{item:{format}}'.format(prefix=prefix, item=e, format=formatting))
        if i + 1 < len(array):
            memfile.write(', ')
            if (i + 1) % columns == 0:
                memfile.write('\\\n  ')
    memfile.write(' \\\n}\n')<|MERGE_RESOLUTION|>--- conflicted
+++ resolved
@@ -277,58 +277,6 @@
                                   '  // Switch to 7.37 MHz clock\n'
                                   '  MXC_SYS_Clock_Select(MXC_SYS_CLOCK_IBRO);\n')
                 memfile.write('  SystemCoreClockUpdate();\n')
-<<<<<<< HEAD
-
-                if measure_energy:
-                    memfile.write('\n  // Disable CNN clock\n'
-                                  '  MXC_SYS_ClockDisable(MXC_SYS_PERIPH_CLOCK_CNN);\n'
-                                  '  // Disable power to CNN\n'
-                                  '  MXC_BBFC->reg3 = 0xf; // Reset\n'
-                                  '  MXC_BBFC->reg1 = 0x0; // Mask memory\n'
-                                  '  MXC_BBFC->reg0 = 0x0; // Power\n'
-                                  '  MXC_BBFC->reg2 = 0xf; // Iso\n'
-                                  '  MXC_BBFC->reg3 = 0x0; // Reset\n'
-                                  '  // Enable primary clock\n'
-                                  '  MXC_SYS_ClockSourceEnable(MXC_SYS_CLOCK_IPO);\n\n'
-                                  '  printf("Measuring system base power...\\n");\n'
-                                  '  SYS_START;\n'
-                                  '  MXC_Delay(SEC(1));\n'
-                                  '  SYS_COMPLETE;\n')
-
-                memfile.write('\n  // Reset all domains, restore power to CNN\n')
-                memfile.write(f'  MXC_{bbfc}->reg3 = 0xf; // Reset\n')
-                memfile.write(f'  MXC_{bbfc}->reg1 = 0x{mask:01x}; // Mask memory\n')
-                memfile.write(f'  MXC_{bbfc}->reg0 = 0x{mask:01x}; // Power\n')
-                memfile.write(f'  MXC_{bbfc}->reg2 = 0x{unmask:01x}; // Iso\n')
-                memfile.write(f'  MXC_{bbfc}->reg3 = 0x0; // Reset\n\n')
-
-                if not measure_energy:
-                    memfile.write('  MXC_GCR->pclkdiv &= ~(MXC_F_GCR_PCLKDIV_CNNCLKDIV | '
-                                  'MXC_F_GCR_PCLKDIV_CNNCLKSEL);\n'
-                                  '  MXC_GCR->pclkdiv |= MXC_S_GCR_PCLKDIV_CNNCLKDIV_DIV1; '
-                                  '// CNN clock: 0.5*100 MHz div 1\n'
-                                  '  MXC_SYS_ClockEnable(MXC_SYS_PERIPH_CLOCK_CNN); '
-                                  '// Enable CNN clock\n')
-                else:
-                    memfile.write('  MXC_GCR->pclkdiv &= ~(MXC_F_GCR_PCLKDIV_CNNCLKDIV | '
-                                  'MXC_F_GCR_PCLKDIV_CNNCLKSEL);\n'
-                                  '  MXC_GCR->pclkdiv |= MXC_S_GCR_PCLKDIV_CNNCLKDIV_DIV8; '
-                                  '// CNN clock: 0.5*7.37 MHz div 8\n'
-                                  '  MXC_SYS_ClockEnable(MXC_SYS_PERIPH_CLOCK_CNN); '
-                                  '// Enable CNN clock\n')
-
-                if boost is not None:
-                    memfile.write(f'\n  // Configure P{boost[0]}.{boost[1]}, '
-                                  'turn on the CNN Boost\n')
-                    memfile.write('  mxc_gpio_cfg_t gpio_out;\n')
-                    memfile.write(f'  gpio_out.port = MXC_GPIO{boost[0]};\n')
-                    memfile.write(f'  gpio_out.mask = MXC_GPIO_PIN_{boost[1]};\n')
-                    memfile.write('  gpio_out.pad = MXC_GPIO_PAD_NONE;\n')
-                    memfile.write('  gpio_out.func = MXC_GPIO_FUNC_OUT;\n')
-                    memfile.write('  MXC_GPIO_Config(&gpio_out);\n')
-                    memfile.write('  MXC_GPIO_OutSet(gpio_out.port, gpio_out.mask);\n')
-=======
->>>>>>> 4d6a06be
         else:
             memfile.write('  icache_enable();\n\n')
             if device == 84:
@@ -346,19 +294,20 @@
                     memfile.write('  MXC_GCR->clkctrl |= MXC_S_GCR_CLKCTRL_SYSCLK_SEL_IPO;'
                                   ' // Select osc\n')
 
-                    memfile.write('\n  // Reset all domains, restore power to CNN\n')
-                    memfile.write('  MXC_GCFR->reg3 = 0xf; // Reset\n')
-                    memfile.write(f'  MXC_GCFR->reg1 = 0x{mask:01x}; // Mask memory\n')
-                    memfile.write(f'  MXC_GCFR->reg0 = 0x{mask:01x}; // Power\n')
-                    memfile.write(f'  MXC_GCFR->reg2 = 0x{unmask:01x}; // Iso\n')
-                    memfile.write('  MXC_GCFR->reg3 = 0x0; // Reset\n\n')
-
-                    memfile.write('  MXC_GCR->pclkdiv &= ~(MXC_F_GCR_PCLKDIV_CNNCLKDIV | '
-                                  'MXC_F_GCR_PCLKDIV_CNNCLKSEL);\n'
-                                  '  MXC_GCR->pclkdiv |= MXC_S_GCR_PCLKDIV_CNNCLKDIV_DIV1; '
-                                  '// CNN clock: APB div 1\n')
-                    memfile.write('  MXC_GCR->pclkdis0 &= ~MXC_F_GCR_PCLKDIS0_CNN;'
-                                  ' // Enable CNN clock\n')
+                    if not tc.dev.MODERN_SIM:
+                        memfile.write('\n  // Reset all domains, restore power to CNN\n')
+                        memfile.write('  MXC_GCFR->reg3 = 0xf; // Reset\n')
+                        memfile.write(f'  MXC_GCFR->reg1 = 0x{mask:01x}; // Mask memory\n')
+                        memfile.write(f'  MXC_GCFR->reg0 = 0x{mask:01x}; // Power\n')
+                        memfile.write(f'  MXC_GCFR->reg2 = 0x{unmask:01x}; // Iso\n')
+                        memfile.write('  MXC_GCFR->reg3 = 0x0; // Reset\n\n')
+
+                        memfile.write('  MXC_GCR->pclkdiv &= ~(MXC_F_GCR_PCLKDIV_CNNCLKDIV | '
+                                      'MXC_F_GCR_PCLKDIV_CNNCLKSEL);\n'
+                                      '  MXC_GCR->pclkdiv |= MXC_S_GCR_PCLKDIV_CNNCLKDIV_DIV1; '
+                                      '// CNN clock: APB div 1\n')
+                        memfile.write('  MXC_GCR->pclkdis0 &= ~MXC_F_GCR_PCLKDIS0_CNN;'
+                                      ' // Enable CNN clock\n')
                 else:
                     memfile.write('  MXC_GCR->clkcn |= MXC_F_GCR_CLKCN_HIRC96M_EN;'
                                   ' // Enable 96M\n')
@@ -367,15 +316,16 @@
                     memfile.write('  MXC_GCR->clkcn |= MXC_S_GCR_CLKCN_CLKSEL_HIRC96;'
                                   ' // Select 96M\n')
 
-                    memfile.write('\n  // Reset all domains, restore power to CNN\n')
-                    memfile.write('  MXC_BBFC->reg3 = 0xf; // Reset\n')
-                    memfile.write(f'  MXC_BBFC->reg1 = 0x{mask:01x}; // Mask memory\n')
-                    memfile.write(f'  MXC_BBFC->reg0 = 0x{mask:01x}; // Power\n')
-                    memfile.write(f'  MXC_BBFC->reg2 = 0x{unmask:01x}; // Iso\n')
-                    memfile.write('  MXC_BBFC->reg3 = 0x0; // Reset\n\n')
-
-                    memfile.write('  MXC_GCR->pckdiv = 0x00010000; // CNN clock 96M div 2\n')
-                    memfile.write('  MXC_GCR->perckcn &= ~0x2000000; // Enable CNN clock\n')
+                    if not tc.dev.MODERN_SIM:
+                        memfile.write('\n  // Reset all domains, restore power to CNN\n')
+                        memfile.write(f'  MXC_{bbfc}->reg3 = 0xf; // Reset\n')
+                        memfile.write(f'  MXC_{bbfc}->reg1 = 0x{mask:01x}; // Mask memory\n')
+                        memfile.write(f'  MXC_{bbfc}->reg0 = 0x{mask:01x}; // Power\n')
+                        memfile.write(f'  MXC_{bbfc}->reg2 = 0x{unmask:01x}; // Iso\n')
+                        memfile.write(f'  MXC_{bbfc}->reg3 = 0x0; // Reset\n\n')
+
+                        memfile.write('  MXC_GCR->pckdiv = 0x00010000; // CNN clock 96M div 2\n')
+                        memfile.write('  MXC_GCR->perckcn &= ~0x2000000; // Enable CNN clock\n')
 
         if riscv is not None:
             if riscv_cache:
@@ -402,7 +352,7 @@
                 memfile.write('  MXC_SYS_ClockEnable(MXC_SYS_PERIPH_CLOCK_SMPHR); '
                               '// Enable Sempahore clock\n'
                               '  NVIC_SetVector(RISCV_IRQn, WakeISR); // Set wakeup ISR\n')
-                if riscv_debugwait:
+                if (embedded_code or embedded_arm) and riscv_debugwait:
                     memfile.write('\n  MXC_Delay(SEC(2)); // Let debugger interrupt if needed\n')
                 memfile.write('  MXC_SYS_ClockEnable(MXC_SYS_PERIPH_CLOCK_CPU1); '
                               '// Enable RISC-V clock\n')
@@ -448,11 +398,11 @@
                 memfile.write('  // Disable CNN clock\n'
                               '  MXC_SYS_ClockDisable(MXC_SYS_PERIPH_CLOCK_CNN);\n'
                               '  // Disable power to CNN\n'
-                              '  MXC_BBFC->reg3 = 0xf; // Reset\n'
-                              '  MXC_BBFC->reg1 = 0x0; // Mask memory\n'
-                              '  MXC_BBFC->reg0 = 0x0; // Power\n'
-                              '  MXC_BBFC->reg2 = 0xf; // Iso\n'
-                              '  MXC_BBFC->reg3 = 0x0; // Reset\n'
+                              f'  MXC_{bbfc}->reg3 = 0xf; // Reset\n'
+                              f'  MXC_{bbfc}->reg1 = 0x0; // Mask memory\n'
+                              f'  MXC_{bbfc}->reg0 = 0x0; // Power\n'
+                              f'  MXC_{bbfc}->reg2 = 0xf; // Iso\n'
+                              f'  MXC_{bbfc}->reg3 = 0x0; // Reset\n'
                               '  // Enable primary clock\n'
                               '  MXC_SYS_ClockSourceEnable(MXC_SYS_CLOCK_IPO);\n\n'
                               '  printf("Measuring system base power...\\n");\n'
@@ -461,11 +411,11 @@
                               '  SYS_COMPLETE;\n')
 
             memfile.write('  // Reset all domains, restore power to CNN\n')
-            memfile.write('  MXC_BBFC->reg3 = 0xf; // Reset\n')
-            memfile.write(f'  MXC_BBFC->reg1 = 0x{mask:01x}; // Mask memory\n')
-            memfile.write(f'  MXC_BBFC->reg0 = 0x{mask:01x}; // Power\n')
-            memfile.write(f'  MXC_BBFC->reg2 = 0x{unmask:01x}; // Iso\n')
-            memfile.write('  MXC_BBFC->reg3 = 0x0; // Reset\n\n')
+            memfile.write(f'  MXC_{bbfc}->reg3 = 0xf; // Reset\n')
+            memfile.write(f'  MXC_{bbfc}->reg1 = 0x{mask:01x}; // Mask memory\n')
+            memfile.write(f'  MXC_{bbfc}->reg0 = 0x{mask:01x}; // Power\n')
+            memfile.write(f'  MXC_{bbfc}->reg2 = 0x{unmask:01x}; // Iso\n')
+            memfile.write(f'  MXC_{bbfc}->reg3 = 0x0; // Reset\n\n')
 
             if not measure_energy:
                 memfile.write('  MXC_GCR->pclkdiv &= ~(MXC_F_GCR_PCLKDIV_CNNCLKDIV | '
@@ -535,10 +485,10 @@
 
         if not forever:
             if embedded_code:
-                memfile.write('\n  // Disable CNN clock\n'
+                memfile.write('  // Disable CNN clock\n'
                               '  MXC_SYS_ClockDisable(MXC_SYS_PERIPH_CLOCK_CNN);\n')
             elif tc.dev.MODERN_SIM:
-                memfile.write('\n  // Disable CNN clock\n'
+                memfile.write('  // Disable CNN clock\n'
                               '  MXC_GCR->pclkdis0 |= MXC_F_GCR_PCLKDIS0_CNN;\n')
             memfile.write('  // Disable power to CNN\n')
             memfile.write(f'  MXC_{bbfc}->reg3 = 0xf; // Reset\n')
