--- conflicted
+++ resolved
@@ -770,14 +770,8 @@
                 apb.output('  load_bias();\n')
 
         if verbose:
-            print('\nGlobal configuration:')
-            print('---------------------')
-            print(f'Used processors     = 0x{processors_used:016x}')
-            print(f'Used groups         = {groups_used}')
-<<<<<<< HEAD
-            if start_layer > 0:
-                print(f'Starting layer      = {start_layer}')
-=======
+            print('\nEstimated latency:')
+            print('------------------')
             lat = stats.calc_latency(
                 streaming,
                 layers,
@@ -792,8 +786,14 @@
             )
             if lat <= 0:
                 lat = 'N/A'
-            # print(f'Estimated latency   = {lat} cycles')
->>>>>>> 4a52d656
+            print(f'{lat} cycles')
+
+            print('\nGlobal configuration:')
+            print('---------------------')
+            print(f'Used processors     = 0x{processors_used:016x}')
+            print(f'Used groups         = {groups_used}')
+            if start_layer > 0:
+                print(f'Starting layer      = {start_layer}')
 
             print('\nPer-group configuration:')
             print('-----------------------')
@@ -849,6 +849,7 @@
             print(f'Pooling stride      = {pool_stride}')
             print(f'Pooled dimensions   = {pooled_dim}')
             print(f'Streaming           = {streaming}')
+            print('')
 
         if verbose:
             print('Layer register configuration:')
