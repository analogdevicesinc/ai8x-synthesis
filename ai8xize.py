#!/usr/bin/env python3
###################################################################################################
# Copyright (C) Maxim Integrated Products, Inc. All Rights Reserved.
#
# Maxim Integrated Products, Inc. Default Copyright Notice:
# https://www.maximintegrated.com/en/aboutus/legal/copyrights.html
###################################################################################################
"""
Embedded network and simulation test generator program for Tornado CNN
"""
import hashlib
import os
import signal
import sys

import numpy as np

import apbaccess
import assets
import checkpoint
import cmsisnn
import commandline
import compute
import devices
import kbias
import kernels
import load
import onnxcp
import op
import rtlsim
import sampledata
import sampleweight
import stats
import tornadocnn as tc
import yamlcfg
from eprint import eprint
from simulate import conv1d_layer, conv2d_layer, convtranspose2d_layer, \
    linear_layer, passthrough_layer, eltwise_layer, \
    pooling_layer, show_data
from utils import ffs, fls, popcount


def create_net(  # pylint: disable=too-many-arguments,too-many-locals,too-many-branches
        prefix,
        verbose,
        verbose_all,
        debug,
        debug_computation,
        debug_latency,
        no_error_stop,
        overwrite_ok,
        log,
        apb_base,
        layers,
        operator,
        input_dim,
        pooled_dim,
        output_dim,
        processor_map,
        output_processor_map,
        kernel_size,
        quantization,
        output_shift,
        input_chan,
        output_chan,
        conv_groups,
        output_width,
        padding,
        dilation,
        stride,
        pool,
        pool_stride,
        pool_average,
        activation,
        data,
        kernel,
        bias,
        big_data,
        fc_weights,
        fc_bias,
        split,
        in_offset,
        out_offset,
        streaming,
        flatten,
        operands,
        eltwise,
        pool_first,
        in_sequences,
        input_filename,
        output_filename,
        c_filename,
        base_directory,
        runtest_filename,
        log_filename,
        zero_unused,
        timeout,
        block_mode,
        verify_writes=False,
        verify_kernels=False,
        embedded_code=False,
        compact_weights=False,
        compact_data=False,
        write_zero_regs=False,
        weight_filename=None,
        sample_filename=None,
        device=84,
        init_tram=False,
        avg_pool_rounding=False,
        fifo=False,
        fast_fifo=False,
        fast_fifo_quad=False,
        zero_sram=False,
        mlator=False,
        oneshot=0,
        stopstart=False,
        mexpress=False,
        riscv=False,
        riscv_exclusive=False,
        riscv_flash=False,
        riscv_cache=False,
        riscv_debug=False,
        riscv_debugwait=True,
        override_start=None,
        increase_start=0,
        override_rollover=None,
        override_delta1=None,
        increase_delta1=0,
        override_delta2=None,
        increase_delta2=0,
        slow_load=False,
        synthesize_input=None,
        mlator_noverify=False,
        input_csv=None,
        input_csv_period=None,
        input_csv_format=None,
        input_csv_retrace=None,
        input_fifo=False,
        input_sync=False,
        sleep=False,
        powerdown=False,
        simple1b=False,
        legacy_test=True,
        log_intermediate=False,
        log_pooling=False,
        allow_streaming=False,
        softmax=False,
        unload=False,
        clock_trim=None,
        repeat_layers=1,
        fixed_input=False,
        max_count=None,
        boost=None,
        forever=False,
        write_gap=None,
<<<<<<< HEAD
        start_layer=0,
        pipeline=False,
        reshape_inputs=False,
        link_layer=False,
=======
        measure_energy=False,
>>>>>>> 19e601b8
):
    """
    Chain multiple CNN layers, create and save input and output
    """
    in_expand = [0] * layers
    out_expand = [0] * layers
    in_expand_thresh = [0] * layers
    out_expand_thresh = [0] * layers
    tram_max = [0] * layers

    input_dim_str = [None] * layers
    output_dim_str = [None] * layers
    kernel_size_str = [None] * layers
    pool_str = [None] * layers
    padding_str = [None] * layers
    pool_stride_str = [None] * layers
    stride_str = [None] * layers

    if start_layer > tc.dev.MAX_START_LAYER:
        eprint(f"--start-layer is set to {start_layer}, but the device only supports "
               f"a maximum of {tc.dev.MAX_START_LAYER}.")
        sys.exit(1)

    if link_layer and not hasattr(tc.dev, 'LREG_NXTLYR'):
        eprint("--link-layer is not supported on this device.")
        sys.exit(1)

    if riscv_debug:
        riscv = True
    if riscv_cache:
        riscv = True
        riscv_flash = True
    if riscv_flash or riscv_exclusive:
        riscv = True

    # Check streaming and FIFO constraints
    if fast_fifo_quad:
        fast_fifo = True
    if fast_fifo:
        fifo = True
        fifo_group = True
    else:
        fifo_group = False
    if fifo:
        if input_chan[0] > 16 or big_data[0] and input_chan[0] > 4:
            eprint("Using the FIFO is restricted to a maximum of 4 input channels (CHW) or "
                   f"16 channels (HWC); this test is using {input_chan[0]} channels.")
            sys.exit(1)
        if big_data[0] and processor_map[0] & ~0x0001000100010001 != 0 \
           or not big_data[0] and processor_map[0] & ~0x000f000f000f000f != 0:
            eprint("The FIFO is restricted to processors 0, 16, 32, 48 (CHW) or "
                   "0-3, 16-19, 32-35, 48-51 (HWC).")
            sys.exit(1)
        if fast_fifo:
            if big_data[0] and input_chan[0] > 1:
                eprint("Fast FIFO supports only a single CHW input channel; "
                       f"this test is using {input_chan[0]} channels.")
                sys.exit(1)
            elif not big_data[0] and input_chan[0] > 4:
                eprint("Fast FIFO supports up to four HWC input channels; "
                       f"this test is using {input_chan[0]} channels.")
                sys.exit(1)
            if processor_map[0] != 1 and processor_map[0] & 0x0e == 0:
                fifo_group = False
            if output_width[0] != 8:
                eprint('Single-layer fast FIFO setup requires output width of 8.')
                sys.exit(1)
            if operator[0] not in [op.CONV1D, op.CONV2D, op.CONVTRANSPOSE2D]:
                eprint('Fast FIFO requies a convolution operation in the first layer.')
                sys.exit(1)
    elif streaming[0] and not allow_streaming:
        eprint('Streaming in the first layer requires use of a FIFO.')
        sys.exit(1)

    if mlator and (output_dim[-1][0] * output_dim[-1][1] < 4 or output_width[-1] > 8):
        eprint('--mlator should only be used with 4 or more 8-bit outputs per channel; ignoring.',
               error=False)
        mlator = False

    processor_map_0 = processor_map[0]
    if fast_fifo_quad:
        processor_map[0] = processor_map_0 << 48 | processor_map_0 << 32 \
            | processor_map_0 << 16 | processor_map_0

    # Check that input channels are in separate memory instances if CHW (big) data format is used,
    # and calculate input and output expansion
    for ll in range(layers):
        if quantization[ll] is None:
            quantization[ll] = 8  # Set default
        if output_shift[ll] is None:
            output_shift[ll] = 0  # Set default

        if output_shift[ll] < -15 or output_shift[ll] > 15:
            implicit_shift = 8 - quantization[ll]
            eprint(f"Layer {ll} with {quantization[ll]}-bit weight quantization supports an "
                   f"output_shift range of [{-15 - implicit_shift}, +{15 - implicit_shift}]. "
                   f"The specified value of output_shift is {output_shift[ll] - implicit_shift} "
                   "which exceeds the system limits.")
            sys.exit(1)

        if big_data[ll]:
            p = processor_map[ll] >> (ffs(processor_map[ll]) & ~(tc.dev.P_SHARED-1))
            while p:
                if popcount(p & (tc.dev.P_SHARED-1)) > 1:
                    eprint(f"Layer {ll} uses CHW (big data) input format, but multiple channels "
                           "share the same memory instance. Modify the processor map for "
                           f"layer {ll}.")
                    sys.exit(1)
                p >>= tc.dev.P_SHARED

        out_expand[ll] = (output_chan[ll] + tc.dev.MAX_PROC-1) // tc.dev.MAX_PROC
        out_expand_thresh[ll] = (output_chan[ll] + out_expand[ll]-1) // out_expand[ll]
        if output_chan[ll] > tc.dev.MAX_PROC:
            out_expand_thresh[ll] = \
                min((out_expand_thresh[ll] + tc.dev.P_SHARED-1) & ~(tc.dev.P_SHARED-1),
                    tc.dev.MAX_PROC)
        in_expand[ll] = (input_chan[ll] + tc.dev.MAX_PROC-1) // tc.dev.MAX_PROC
        in_expand_thresh[ll] = (input_chan[ll] + in_expand[ll]-1) // in_expand[ll]

        if input_chan[ll] > tc.dev.MAX_PROC:
            in_expand_thresh[ll] = \
                min((in_expand_thresh[ll] + tc.dev.P_SHARED-1) & ~(tc.dev.P_SHARED-1),
                    tc.dev.MAX_PROC)

        assert input_dim[ll][0] * input_dim[ll][1] * in_expand[ll] < tc.dev.FRAME_SIZE_MAX

        # Data memory size check - 4 channels share one instance unless CHW format
        in_size = input_dim[ll][0] * input_dim[ll][1] * in_expand[ll] * operands[ll] \
            * (1 if big_data[ll] else 4)
        if not streaming[ll] and in_size + in_offset[ll] > tc.dev.INSTANCE_WIDTH*16:
            eprint(f'Layer {ll}: {1 if big_data[ll] else 4}-channel input size {in_size} '
                   f'with input offset 0x{in_offset[ll]:04x} and expansion {in_expand[ll]}x '
                   f'exceeds data memory instance size of {tc.dev.INSTANCE_WIDTH*16}.')
            sys.exit(1)
        out_size = output_dim[ll][0] * output_dim[ll][1] * out_expand[ll] \
            * 4 * output_width[ll] // 8
        if (not streaming[ll] or ll == layers - 1) \
           and out_size + out_offset[ll] > tc.dev.INSTANCE_WIDTH*16:
            eprint(f'Layer {ll}: 4-channel, {output_width[ll]}-bit output size {out_size} '
                   f'with output offset 0x{out_offset[ll]:04x} and expansion {out_expand[ll]}x '
                   f'exceeds data memory instance size of {tc.dev.INSTANCE_WIDTH*16}.')
            sys.exit(1)

        if operator[ll] != op.CONV1D:
            input_dim_str[ll] = f'{input_dim[ll][0]}x{input_dim[ll][1]}'
            output_dim_str[ll] = f'{output_dim[ll][0]}x{output_dim[ll][1]}'
            kernel_size_str[ll] = f'{kernel_size[ll][0]}x{kernel_size[ll][1]}'
            pool_str[ll] = f'{pool[ll][0]}x{pool[ll][1]}' \
                if pool[ll][0] > 1 or pool[ll][1] > 1 else '0x0'
            padding_str[ll] = f'{padding[ll][0]}/{padding[ll][1]}'
            pool_stride_str[ll] = f'{pool_stride[ll][0]}/{pool_stride[ll][1]}'
            stride_str[ll] = f'{stride[ll][0]}/{stride[ll][1]}'
        else:
            input_dim_str[ll] = f'{input_dim[ll][0]}'
            output_dim_str[ll] = f'{output_dim[ll][0]}'
            kernel_size_str[ll] = f'{kernel_size[ll][0]}'
            pool_str[ll] = f'{pool[ll][0]}' \
                if pool[ll][0] > 1 or pool[ll][1] > 1 else '0'
            padding_str[ll] = f'{padding[ll][0]}'
            pool_stride_str[ll] = f'{pool_stride[ll][0]}'
            stride_str[ll] = f'{stride[ll][0]}'

        if operator[ll] == op.NONE:
            tram_max[ll] = 1
        else:
            tram_max[ll] = max(0, pooled_dim[ll][1] + 2*padding[ll][1] - kernel_size[ll][1]) + 1
            if operator[ll] == op.CONVTRANSPOSE2D:
                tram_max[ll] *= stride[ll][1]

        if input_chan[ll] % conv_groups[ll] != 0 or output_chan[ll] % conv_groups[ll] != 0:
            eprint(f'Layer {ll}: convolution groups ({conv_groups[ll]}) does not divide'
                   f' the input channels ({input_chan[ll]}) or'
                   f' output channels ({output_chan[ll]}).')
            sys.exit(1)

        if conv_groups[ll] > 1:
            if device < 87:
                eprint(f'Layer {ll}: convolution groups ({conv_groups[ll]}) > 1 are not supported'
                       f' on this device.')
                sys.exit(1)
            if conv_groups[ll] != input_chan[ll] or conv_groups[ll] != output_chan[ll]:
                eprint(f'Layer {ll}: convolution groups ({conv_groups[ll]}) must be equal to the'
                       f' number of input channels ({input_chan[ll]}), and output '
                       f' channels ({output_chan[ll]}) must be equal to input channels.')
                sys.exit(1)

    # Create comment of the form "k1_b0-1x32x32b_2x2s2p14-..."
    test_name = prefix
    if not embedded_code:
        for ll in range(start_layer, layers):
            test_name += f'-{input_chan[ll]}x{input_dim_str[ll]}' \
                         f'{"b" if big_data[ll] else "l"}' \
                         f'{"f" if flatten[ll] else ""}_' \
                         + ("avg" if pool_average[ll]
                            and (pool[ll][0] > 1 or pool[ll][1] > 1) else "") \
                         + ("max" if not pool_average[ll]
                            and (pool[ll][0] > 1 or pool[ll][1] > 1) else "") \
                         + f'{pool_str[ll]}s{pool_stride[ll][0]}' \
                         f'p{padding[ll][0]}' \
                         f'm{output_chan[ll]}'
            if activation[ll] == op.ACT_RELU:
                test_name += "_relu"
            elif activation[ll] == op.ACT_ABS:
                test_name += "_abs"
        if repeat_layers > 1:
            test_name += f'_repeat{repeat_layers}'
    MAX_PATH = 255
    if len(test_name) + len(base_directory) > MAX_PATH - 10:
        h = hashlib.md5(test_name.encode()).hexdigest()  # Immutable hash from test name
        cutoff = MAX_PATH - len(test_name) - len(base_directory) - len(h) - 10
        test_name = test_name[:cutoff] + '-' + h
    print(f'{test_name}...')

    os.makedirs(os.path.join(base_directory, test_name), exist_ok=True)

    # Redirect stdout?
    if log:
        sys.stdout = open(os.path.join(base_directory, test_name, log_filename), 'w')
        print(f'{" ".join(str(x) for x in sys.argv)}')
        print(f'{devices.partnum(device)}\n')
        print(f'{test_name}')

    if block_mode:
        filename = input_filename + '.mem'
    else:
        filename = c_filename + ('_riscv' if riscv else '') + '.c'
    if not block_mode and (embedded_code or compact_data):
        sampledata_header = \
            open(os.path.join(base_directory, test_name, sample_filename), mode='w')
    else:
        sampledata_header = None
    if not block_mode and (embedded_code or mexpress or compact_weights):
        weight_header = \
            open(os.path.join(base_directory, test_name, weight_filename), mode='w')
    else:
        weight_header = None

    # Calculate the groups needed, and groups and processors used overall
    processors_used = 0
    group_map = []
    for ll in range(layers):
        bits = processor_map[ll]
        processors_used |= bits

        if input_chan[ll] > tc.dev.MAX_CHANNELS:
            eprint(f'Layer {ll} is configured for {input_chan[ll]} inputs, which exceeds '
                   f'the system maximum of {tc.dev.MAX_CHANNELS}.')
            sys.exit(1)
        if output_chan[ll] > tc.dev.MAX_CHANNELS:
            eprint(f'Layer {ll} is configured for {output_chan[ll]} outputs, which exceeds '
                   f'the system maximum of {tc.dev.MAX_CHANNELS}.')
            sys.exit(1)
        if (ll != 0 or not fast_fifo_quad) \
           and popcount(processor_map[ll]) != in_expand_thresh[ll]:
            eprint(f'Layer {ll} has {input_chan[ll]} inputs with input expansion '
                   f'{in_expand[ll]}, {operands[ll]} operands, threshold {in_expand_thresh[ll]}, '
                   f'but enabled processor map 0x{processor_map[ll]:016x} '
                   f'has {popcount(processor_map[ll])} bits instead of the '
                   f'expected number of {in_expand_thresh[ll]}.')
            sys.exit(1)
        if ll == 0 and fast_fifo_quad and popcount(processor_map_0) != in_expand_thresh[ll]:
            eprint(f'Layer {ll} has {input_chan[ll]} inputs with input expansion '
                   f'{in_expand[ll]}, threshold {in_expand_thresh[ll]}, but '
                   f'enabled processor map 0x{processor_map[ll]:016x} '
                   f'has {popcount(processor_map[ll])} bits instead of the '
                   f'expected number of {in_expand_thresh[ll]}.')
            sys.exit(1)
        if popcount(output_processor_map[ll]) != out_expand_thresh[ll]:
            eprint(f'Layer {ll} has {output_chan[ll]} outputs with output expansion '
                   f'{out_expand[ll]}, threshold {out_expand_thresh[ll]}, but '
                   f'processor output map 0x{output_processor_map[ll]:016x} '
                   f'has {popcount(output_processor_map[ll])} bits instead of the '
                   f'expected number of {out_expand_thresh[ll]}.')
            sys.exit(1)
        this_map = []
        for group in range(tc.dev.P_NUMGROUPS):
            if (processor_map[ll] >> group*tc.dev.P_NUMPRO) % 2**tc.dev.P_NUMPRO:
                this_map.append(group)
        group_map.append(this_map)

        # Ensure input and output map are the same for passthrough layers
        if operator[ll] == op.NONE:
            for group in range(tc.dev.P_NUMGROUPS):
                in_pro = 2**popcount(
                    (processor_map[ll] >> group*tc.dev.P_NUMPRO) % 2**tc.dev.P_NUMPRO
                ) - 1
                out_pro = (output_processor_map[ll] >> group*tc.dev.P_NUMPRO) % 2**tc.dev.P_NUMPRO
                if out_pro != 0:
                    out_pro >>= ffs(out_pro)
                if out_pro != in_pro:
                    eprint(f'Layer {ll} is a pass-through layer. The output processors must be a '
                           'packed version of the input processors for each x16. Configured are: '
                           f'input {processor_map[ll]:08x}, output '
                           f'{output_processor_map[ll]:08x}.')

    groups_used = []
    for group in range(tc.dev.P_NUMGROUPS):
        if ((processors_used |
             output_processor_map[-1]) >> group*tc.dev.P_NUMPRO) % 2**tc.dev.P_NUMPRO:
            groups_used.append(group)

    if 0 not in groups_used:
        eprint('Group 0 is not used, this currently does not work.')
        sys.exit(1)

    # Create ARM code wrapper if needed
    if riscv and not block_mode:
        with open(os.path.join(base_directory, test_name, c_filename + '.c'), mode='w') as f:
            apb = apbaccess.apbwriter(
                f,
                apb_base,
                device=device,
                master=False,
                riscv=False,
                riscv_flash=riscv_flash,
                riscv_cache=riscv_cache,
                riscv_exclusive=riscv_exclusive,
                sleep=sleep,
            )
            apb.copyright_header()

            apb.output(f'// ARM wrapper code\n// {test_name}\n')
            apb.output(f'// Created using {" ".join(str(x) for x in sys.argv)}\n')

            apb.header(
                embedded_arm=embedded_code,
                fail_indicator=forever,
                measure_energy=measure_energy,
            )
            apb.main(
                clock_trim=clock_trim,
                embedded_arm=embedded_code,
                groups=list(set().union(groups_used)),
                boost=boost,
                forever=forever,
                mexpress=mexpress,
                fifo=fifo,
                measure_energy=measure_energy,
            )

    if input_csv is not None:
        csv = os.path.join(base_directory, test_name, input_csv)
    else:
        csv = None

    with open(os.path.join(base_directory, test_name, filename), mode='w') as memfile:
        apb = apbaccess.apbwriter(
            memfile,
            apb_base,
            block_level=block_mode,
            verify_writes=verify_writes,
            no_error_stop=no_error_stop,
            weight_header=weight_header,
            sampledata_header=sampledata_header,
            embedded_code=embedded_code,
            compact_weights=compact_weights or mexpress,
            compact_data=compact_data,
            write_zero_registers=write_zero_regs,
            weight_filename=weight_filename,
            sample_filename=sample_filename,
            device=device,
            verify_kernels=verify_kernels,
            master=groups_used[0] if oneshot > 0 or stopstart else False,
            riscv=True if riscv else None,
            riscv_flash=riscv_flash,
            riscv_cache=riscv_cache,
            riscv_debug=riscv_debug,
            riscv_debugwait=riscv_debugwait,
            fast_fifo=fast_fifo,
            input_csv=input_csv,
            input_csv_format=input_csv_format,
            input_chan=input_chan[0],
            sleep=sleep,
        )

        apb.copyright_header()

        apb.output(f'// {test_name}\n')
        apb.output(f'// Created using {" ".join(str(x) for x in sys.argv)}\n')

        # Human readable description of test
        apb.output(f'\n// Configuring {repeat_layers * layers} '
                   f'layer{"s" if repeat_layers * layers > 1 else ""}:\n')

        for r in range(repeat_layers):
            for ll in range(start_layer, layers):
                apb.output(f'// Layer {r * layers + ll}: '
                           f'{str(operands[ll])+"x" if operands[ll] > 1 else ""}'
                           f'{input_chan[ll]}x{input_dim_str[ll]} ('
                           f'{"streaming " if streaming[ll] else ""}'
                           f'{"flattened " if flatten[ll] else ""}'
                           f'{"CHW/big data)" if big_data[ll] else "HWC/little data)"}, ')
                if pool[ll][0] > 1 or pool[ll][1] > 1:
                    apb.output(f'{pool_str[ll]} {"avg" if pool_average[ll] else "max"} '
                               f'pool with stride {pool_stride_str[ll]}')
                else:
                    apb.output('no pooling')
                if operator[ll] in [op.CONV1D, op.CONV2D, op.CONVTRANSPOSE2D]:
                    conv_str = f', {op.string(operator[ll])} with kernel size ' \
                               f'{kernel_size_str[ll]}, ' \
                               f'stride {stride_str[ll]}, ' \
                               f'pad {padding_str[ll]}, '
                else:
                    conv_str = ', no convolution, '
                apb.output(conv_str +
                           f'{output_chan[ll]}x{output_dim_str[ll]} output\n')

        apb.output('\n')
        apb.header(
            fail_indicator=forever,
            measure_energy=measure_energy,
        )

        if embedded_code or compact_data or mexpress:
            apb.output('void memcpy32(uint32_t *dst, const uint32_t *src, int n)\n{\n')
            apb.output('  while (n-- > 0) {\n'
                       '    *dst++ = *src++;\n'
                       '  }\n}\n\n')

        if (embedded_code and not fifo) or compact_data or input_csv:
            # Pre-define data memory loader. Inline later when generating RTL sim.
            if input_fifo:
                apb.output('#define USE_FIFO\n')
            load.load(
                True,
                apb,
                big_data[0],
                processor_map_0,
                in_offset[0],
                [input_chan[0], input_dim[0][0], input_dim[0][1]],
                in_expand[0],
                operands[0],
                in_expand_thresh[0],
                data,
                padding[0],
                split=split,
                fifo=fifo,
                slowdown=slow_load,
                synthesize=synthesize_input,
                riscv_flash=riscv_flash,
                csv_file=csv,
                camera_format=input_csv_format,
                camera_retrace=input_csv_retrace,
                fixed_input=fixed_input,
                debug=debug,
            )
        if not block_mode and (embedded_code or mexpress or compact_weights):
            # Pre-define the kernels and bias values
            kern_offs, kern_len = kernels.load(
                verbose,
                True,
                device,
                apb,
                0,
                layers,
                operator,
                kernel,
                kernel_size,
                quantization,
                processor_map,
                output_processor_map,
                input_chan,
                output_chan,
                out_expand,
                out_expand_thresh,
                in_expand,
                in_expand_thresh,
                flatten,
                mexpress,
                verify_kernels,
                riscv_flash and not riscv_cache,
                fast_fifo_quad,
                debug,
                block_mode,
            )
            bias_offs, bias_group, group_bias_max = kbias.load(
                verbose,
                True,
                apb,
                layers,
                bias,
                quantization,
                group_map,
                output_chan,
                streaming,
                debug,
            )

        apb.load_header()

        # Initialize CNN registers

        if verbose:
            startup, lat = stats.calc_latency(
                streaming,
                layers,
                eltwise,
                pool,
                pooled_dim,
                in_expand,
                output_chan,
                output_dim,
                input_dim,
                padding,
                kernel_size,
            )
            print('\nEstimated latency:')
            print('------------------')
            if lat is None:
                print('N/A')
            else:
                total = startup
                print(f'Startup{startup:14,}')
                for k in range(start_layer, layers):
                    total += lat[k][0]
                    print(f'Layer {k:<3}{lat[k][0]:12,}', end='')
                    if debug_latency:
                        print('', lat[k][1])
                    else:
                        print('')
                print('           ==========')
                print(f'Total{total:16,} cycles')

            print('\nGlobal registers:')
            print('-----------------')

        # Reset
        if device != 84:
            apb.write_fifo_ctl(tc.dev.AON_CTL, tc.dev.AON_READY_SEL,
                               verbose, comment=' // AON control', force_write=True)

        # Disable completely unused groups
        for group in range(tc.dev.P_NUMGROUPS):
            if group not in groups_used:
                apb.write_ctl(group, tc.dev.REG_CTL, 0,
                              verbose, comment=f' // Disable group {group}')

        # Configure global control registers for used groups
        for _, group in enumerate(groups_used):
            if init_tram:
                # Zero out Tornado RAM
                if not embedded_code:
                    for p in range(tc.dev.P_NUMPRO):
                        for offs in range(tc.dev.TRAM_SIZE):
                            apb.write_tram(group, p, offs, 0, comment='Zero ')
                    apb.output('\n')
                else:
                    for p in range(tc.dev.P_NUMPRO):
                        addr = apb_base + tc.dev.C_GROUP_OFFS*group + tc.dev.C_TRAM_BASE \
                            + p * tc.dev.TRAM_OFFS * 4
                        apb.output(f'  memset((uint32_t *) 0x{addr:08x}, 0, '
                                   f'{tc.dev.TRAM_SIZE}); // Zero TRAM {group}\n')
                        apb.output('\n')

            # Stop state machine - will be overwritten later; enable FIFO
            val = tc.dev.READY_SEL << 1
            if fifo:
                val |= 1 << 15
            if device != 84:
                val |= 1 << 3  # Enable clocks
            if mexpress:
                val |= 1 << 20
            apb.write_ctl(group, tc.dev.REG_CTL, val,
                          verbose, comment=' // Stop SM')
            # SRAM Control - does not need to be changed
            apb.write_ctl(group, tc.dev.REG_SRAM, 0x40e,
                          verbose, comment=' // SRAM control')
            # Number of layers and start layer
            val = (repeat_layers * layers - 1) | (start_layer << 8)
            apb.write_ctl(group, tc.dev.REG_LCNT_MAX, val,
                          verbose, comment=' // Layer count')
            apb.output('\n')

        if device != 84 and zero_sram:
            for group in range(tc.dev.P_NUMGROUPS):
                apb.write_ctl(group, tc.dev.REG_SRAM_TEST, 1 << 0,
                              verbose, comment=' // Data SRAM BIST')
            for group in range(tc.dev.P_NUMGROUPS):
                apb.wait_ctl(group, tc.dev.REG_SRAM_TEST, 1 << 27 | 1 << 18, 1 << 27 | 1 << 18,
                             comment=' // Wait for BIST')
            for group in range(tc.dev.P_NUMGROUPS):
                apb.verify_ctl(group, tc.dev.REG_SRAM_TEST, 1 << 14, 0,
                               comment=' // Return on BIST error')
            for group in range(tc.dev.P_NUMGROUPS):
                apb.write_ctl(group, tc.dev.REG_SRAM_TEST, 0,
                              verbose, comment=' // Reset BIST', force_write=True)
            apb.output('\n')
            for group in range(tc.dev.P_NUMGROUPS):
                apb.write_ctl(group, tc.dev.REG_SRAM_TEST, 1 << 2,
                              verbose, comment=' // Mask SRAM BIST')
            for group in range(tc.dev.P_NUMGROUPS):
                apb.wait_ctl(group, tc.dev.REG_SRAM_TEST, 1 << 27 | 1 << 19, 1 << 27 | 1 << 19,
                             comment=' // Wait for BIST')
            for group in range(tc.dev.P_NUMGROUPS):
                apb.verify_ctl(group, tc.dev.REG_SRAM_TEST, 1 << 15, 0,
                               comment=' // Return on BIST error')
            for group in range(tc.dev.P_NUMGROUPS):
                apb.write_ctl(group, tc.dev.REG_SRAM_TEST, 0,
                              verbose, comment=' // Reset BIST', force_write=True)
            apb.output('\n')
            for group in range(tc.dev.P_NUMGROUPS):
                apb.write_ctl(group, tc.dev.REG_SRAM_TEST, 1 << 4,
                              verbose, comment=' // Tornado SRAM BIST')
            for group in range(tc.dev.P_NUMGROUPS):
                apb.wait_ctl(group, tc.dev.REG_SRAM_TEST, 1 << 27 | 1 << 20, 1 << 27 | 1 << 20,
                             comment=' // Wait for BIST')
            for group in range(tc.dev.P_NUMGROUPS):
                apb.verify_ctl(group, tc.dev.REG_SRAM_TEST, 1 << 16, 0,
                               comment=' // Return on BIST error')
            for group in range(tc.dev.P_NUMGROUPS):
                apb.write_ctl(group, tc.dev.REG_SRAM_TEST, 0,
                              verbose, comment=' // Reset BIST', force_write=True)
            apb.output('\n')
            for group in range(tc.dev.P_NUMGROUPS):
                apb.write_ctl(group, tc.dev.REG_SRAM_TEST, 1 << 6,
                              verbose, comment=' // Bias Rfile BIST')
            for group in range(tc.dev.P_NUMGROUPS):
                apb.wait_ctl(group, tc.dev.REG_SRAM_TEST, 1 << 27 | 1 << 21, 1 << 27 | 1 << 21,
                             comment=' // Wait for BIST')
            for group in range(tc.dev.P_NUMGROUPS):
                apb.verify_ctl(group, tc.dev.REG_SRAM_TEST, 1 << 17, 0,
                               comment=' // Return on BIST error')
            for group in range(tc.dev.P_NUMGROUPS):
                apb.write_ctl(group, tc.dev.REG_SRAM_TEST, 0,
                              verbose, comment=' // Reset BIST', force_write=True)
            apb.output('\n')

        if block_mode or not (embedded_code or mexpress or compact_weights):
            kern_offs, kern_len = kernels.load(
                verbose,
                embedded_code,
                device,
                apb,
                0,
                layers,
                operator,
                kernel,
                kernel_size,
                quantization,
                processor_map,
                output_processor_map,
                input_chan,
                output_chan,
                out_expand,
                out_expand_thresh,
                in_expand,
                in_expand_thresh,
                flatten,
                mexpress,
                verify_kernels,
                riscv_flash and not riscv_cache,
                fast_fifo_quad,
                debug,
                block_mode,
            )
            bias_offs, bias_group, group_bias_max = kbias.load(
                verbose,
                embedded_code,
                apb,
                layers,
                bias,
                quantization,
                group_map,
                output_chan,
                streaming,
                debug,
            )
        else:
            apb.output('  load_kernels();\n')
            if verify_kernels:
                apb.output('  if (!verify_kernels()) return 0;\n')
            if max(group_bias_max) > 0:
                apb.output('  load_bias();\n')

        if verbose:
            print('\nGlobal configuration:')
            print('---------------------')
            print(f'Used processors     = 0x{processors_used:016x}')
            print(f'Used groups         = {groups_used}')
            if start_layer > 0:
                print(f'Starting layer      = {start_layer}')

            print('\nPer-group configuration:')
            print('-----------------------')
            print(f'Used bias memory    = {group_bias_max}')

            print('\nPer-layer configuration:')
            print('------------------------')
            if repeat_layers > 1:
                print(f'Layer repeat count  = {repeat_layers}')
            print(f'Input dimensions    = {input_dim}')
            print(f'Input channels      = {input_chan}')
            print(f'Convolution groups  = {conv_groups}')
            print(f'Flatten             = {flatten}')
            print('Processor map       = [',
                  ', '.join('0x{:016x}'.format(k) for k in processor_map), ']', sep='',)
            if device != 84:
                print(f'Input expansion     = {in_expand}')
                print(f'Expansion threshold = {in_expand_thresh}')
                print('Element-wise op     = [',
                      ', '.join(op.string(k, elt=True) for k in eltwise), ']', sep='',)
                print(f'Operand expansion   = {operands}')

            print('Input offsets       = [',
                  ', '.join('0x{:04x}'.format(k) for k in in_offset), ']', sep='',)

            print(f'Output dimensions   = {output_dim}')
            print(f'Output channels     = {output_chan}')
            print('Output processors   = [',
                  ', '.join('0x{:016x}'.format(k) for k in output_processor_map), ']', sep='',)
            if device != 84:
                print(f'Output expansion    = {out_expand}')
                print(f'Expansion threshold = {out_expand_thresh}')
                print(f'Output data bits    = {output_width}')
            print('Output offsets      = [',
                  ', '.join('0x{:04x}'.format(k) for k in out_offset), ']', sep='',)

            print(f'Group map           = {group_map}')

            print(f'Kernel offsets      = {kern_offs}')
            print(f'Kernel lengths      = {kern_len}')
            if device != 84:
                print(f'Kernel dimensions   = {kernel_size}')
                print(f'Kernel size         = {quantization}')
                print(f'Output shift        = {output_shift}')
            print('Operator            = [',
                  ', '.join(op.string(k) for k in operator), ']', sep='',)
            print(f'Stride              = {stride}')

            print(f'Padding             = {padding}')
            print(f'Group with bias     = {bias_group}')
            print(f'Bias offsets        = {bias_offs}')
            print(f'Pooling             = {pool}')
            print(f'Pooling stride      = {pool_stride}')
            print(f'Pooled dimensions   = {pooled_dim}')
            print(f'Streaming           = {streaming}')
            print('')

        if verbose:
            print('Layer register configuration:')
            print('-----------------------------')

        # Configure per-layer control registers
        for r in range(repeat_layers):
            for ll in range(start_layer, layers):

                local_source = False
                for _, group in enumerate(groups_used):
                    # Local output must be used:
                    # - When parallel processing is enabled (not currently supported), or
                    # - When there are gaps in the output, and
                    #   - the gaps are non-uniform, or
                    #   - the layer is in passthrough mode
                    # Uniform gaps (when not in passthrough mode) can be achieved using the
                    # time slot offset.

                    if local_source:
                        break

                    gap_max, gap_min = 0, tc.dev.MAX_PROC
                    gmap = \
                        output_processor_map[ll] & 2**tc.dev.P_NUMPRO - 1 << group*tc.dev.P_NUMPRO
                    if popcount(gmap) > 1:
                        p = ffs(gmap)
                        while p < fls(gmap):
                            gap = ffs(gmap & ~(2**(p+1) - 1)) - p - 1
                            gap_min, gap_max = min(gap, gap_min), max(gap, gap_max)
                            p += gap + 1
                        local_source = \
                            gap_min != gap_max or gap_max > 0 and operator[ll] == op.NONE

                    # FIXME: Check that we don't overlap by-16 groups when in local_source mode
                    # FIXME: Non-uniform gaps are not supported

                # For passthrough, determine time slot count (maximum across all used groups)
                tscnt_max = 0
                for _, group in enumerate(groups_used):
                    if operator[ll] == op.NONE:
                        if popcount((processor_map[ll] >> group*tc.dev.P_NUMPRO)
                                    % 2**tc.dev.P_NUMPRO) != 0:
                            tscnt_max = max(
                                tscnt_max,
                                (popcount((processor_map[ll] >> group*tc.dev.P_NUMPRO)
                                          % 2**tc.dev.P_NUMPRO) * output_width[ll] // 8 - 1) // 4
                            )

                for _, group in enumerate(groups_used):
                    apb.output(f'\n  // Layer {r * layers + ll} group {group}\n')

                    if hasattr(tc.dev, 'LREG_NXTLYR'):
                        if link_layer:
                            if ll < layers-1:
                                val = 1 << 7 | (ll + 1)
                            else:
                                val = 1 << 8  # Stop
                        else:
                            val = 0
                        apb.write_lreg(group, r * layers + ll, tc.dev.LREG_NXTLYR, val,
                                       verbose, comment=' // Next Layer')

                    if device == 84 and operator[ll] == op.CONV1D:
                        # For 1D convolutions on AI84, the column count is always 3, and the
                        # row count is divided by 3. Padding is divided by 3.
                        val = (padding[ll][0] // 3 << 8) \
                               | (input_dim[ll][0] + 2*padding[ll][0]) // 3 - 1
                        apb.write_lreg(group, r * layers + ll, tc.dev.LREG_RCNT, val,
                                       verbose, comment=' // Rows')
                        apb.write_lreg(group, r * layers + ll, tc.dev.LREG_CCNT, 2,
                                       verbose, comment=' // Columns')
                    else:
                        # Configure row count
                        # [9:0]   maxcount: lower 8 bits = total of width + pad - 1
                        # [17:16] pad: 2 bits pad
                        if flatten[ll]:
                            in_row = pool[ll][0]
                            in_col = pool[ll][1]
                        else:
                            if operator[ll] == op.CONVTRANSPOSE2D:
                                in_row = stride[ll][0] * input_dim[ll][0]
                                in_col = stride[ll][1] * input_dim[ll][1]
                            else:
                                in_row = input_dim[ll][0]
                                in_col = input_dim[ll][1]
                        if hasattr(tc.dev, 'CNT_DIFF_OFFS'):
                            diff = (in_row - ((in_row - pool[ll][0])
                                              // pool_stride[ll][0]) * pool_stride[ll][0])
                            val = in_row - diff  # Stop row, 0-based
                            assert val < 2**tc.dev.MAX_CNT_BITS

                            # Stop column
                            if operator[ll] == op.CONV1D:
                                diff = 1
                            else:
                                diff = (in_col - ((in_col - pool[ll][1])
                                                  // pool_stride[ll][1]) * pool_stride[ll][1])
                            diff = (diff + (pool_stride[ll][0] - 1) * in_col) \
                                * operands[ll] * in_expand[ll]  # Bytes to next starting element

                            val |= diff << tc.dev.CNT_DIFF_OFFS
                            if padding[ll][0] > 0:
                                assert padding[ll][0] - 1 < 2**2
                                val |= 1 << tc.dev.PAD_ENA_OFFS
                                val |= padding[ll][0] - 1 << tc.dev.PAD_CNT_OFFS
                        else:
                            val = in_row - 1
                            assert padding[ll][0] < 2**2
                            assert val + 2*padding[ll][0] < 2**tc.dev.MAX_CNT_BITS
                            val |= padding[ll][0] << tc.dev.PAD_CNT_OFFS
                            val += 2*padding[ll][0]
                        apb.write_lreg(group, r * layers + ll, tc.dev.LREG_RCNT, val,
                                       verbose, comment=' // Rows')

                        # Configure column count (evaluates to 0 for 1D convolutions)
                        # [9:0]   width including padding - 1
                        # [17:16] pad count (0 = no pad, 1 = half pad, 2 = full pad)
                        if hasattr(tc.dev, 'CNT_DIFF_OFFS'):
                            # Calculate last pooling fetch before advancing to next row
                            diff = (in_col - ((in_col - pool[ll][1])
                                              // pool_stride[ll][1]) * pool_stride[ll][1])
                            val = in_col - diff
                            assert val < 2**tc.dev.MAX_CNT_BITS
                            val |= diff << tc.dev.CNT_DIFF_OFFS
                            if padding[ll][1] > 0:
                                assert padding[ll][1] - 1 < 2**2
                                val |= 1 << tc.dev.PAD_ENA_OFFS
                                val |= padding[ll][1] - 1 << tc.dev.PAD_CNT_OFFS
                        else:
                            val = in_col - 1
                            assert padding[ll][1] < 2**2
                            assert val + 2 * padding[ll][1] < 2**tc.dev.MAX_CNT_BITS
                            val |= padding[ll][1] << tc.dev.PAD_CNT_OFFS
                            val += 2 * padding[ll][1]
                        apb.write_lreg(group, r * layers + ll, tc.dev.LREG_CCNT, val,
                                       verbose, comment=' // Columns')

                    # Configure pooling row count
                    val = pool[ll][0]-1
                    if device == 84 and pool[ll][0] == 1:
                        val = 1
                    else:
                        val = pool[ll][0]-1
                        assert val < 2**4
                    if hasattr(tc.dev, 'CNT_INC_OFFS'):
                        val |= 0 << tc.dev.CNT_INC_OFFS  # FIXME
                    apb.write_lreg(group, r * layers + ll, tc.dev.LREG_PRCNT, val,
                                   verbose, comment=' // Pooling rows')

                    # Configure pooling column count
                    if device == 84 and pool[ll][1] == 1:
                        val = 1
                    else:
                        val = pool[ll][1]-1
                        assert val < 2**4
                    if hasattr(tc.dev, 'CNT_INC_OFFS'):
                        val |= 0 << tc.dev.CNT_INC_OFFS  # FIXME
                    apb.write_lreg(group, r * layers + ll, tc.dev.LREG_PCCNT, val,
                                   verbose, comment=' // Pooling columns')

                    # Configure pooling stride count
                    if pool[ll][0] > 1 or pool[ll][1] > 1:
                        val = pool_stride[ll][0]-1
                    elif operator[ll] == op.CONVTRANSPOSE2D:
                        val = 0
                    else:
                        val = stride[ll][0]-1
                    if device == 84 and operator[ll] == op.CONV1D:
                        val //= 3
                    assert val < 2**4
                    if hasattr(tc.dev, 'MP_STRIDE_OFFS'):  # Multipass stride
                        val |= pool_stride[ll][0] * operands[ll] * in_expand[ll] \
                            << tc.dev.MP_STRIDE_OFFS
                    apb.write_lreg(group, r * layers + ll, tc.dev.LREG_STRIDE, val,
                                   verbose, comment=' // Stride')

                    val = out_offset[ll] // 4
                    if not local_source:
                        # Configure SRAM write pointer -- write ptr is global
                        # Get offset to first available instance of the first used processor of the
                        # next layer.
                        if operator[ll] != op.NONE:
                            instance = ffs(output_processor_map[ll]) & ~(tc.dev.P_SHARED-1)
                        else:
                            if output_processor_map[ll] & \
                               2**tc.dev.P_NUMPRO - 1 << group*tc.dev.P_NUMPRO > 0:
                                instance = ffs(output_processor_map[ll]
                                               & 2**tc.dev.P_NUMPRO - 1 << group*tc.dev.P_NUMPRO) \
                                    & ~(tc.dev.P_SHARED-1)
                            else:
                                instance = 0

                        val |= (instance % tc.dev.P_SHARED) * tc.dev.INSTANCE_SIZE \
                            | (instance // tc.dev.P_SHARED) << tc.dev.WRITE_PTR_SHIFT
                    else:
                        instance = ffs(output_processor_map[ll] >> group * tc.dev.P_SHARED) \
                               & ~(tc.dev.P_SHARED-1)
                        val |= (instance + group * tc.dev.P_SHARED) * tc.dev.INSTANCE_SIZE
                    assert val < 2**tc.dev.MAX_PTR_BITS
                    apb.write_lreg(group, r * layers + ll, tc.dev.LREG_WPTR_BASE, val,
                                   verbose, comment=' // SRAM write ptr')

                    if device == 84:
                        # Configure write pointer mask offset count
                        # [15:0]  Timeslot offset
                        #         [11:0]  12 bits for memory - word address every time
                        #                 we reach limit
                        #         [13:12] instance in group
                        #         [15:14] by-16 group
                        # [31:16] Mask offset (0x10000000, required when writing more than 4 masks)
                        if input_chan[ll] * kern_len[ll] > 4:
                            val = 1 << tc.dev.INSTANCE_SHIFT + 16
                        else:
                            val = 0
                        apb.write_lreg(group, r * layers + ll, tc.dev.LREG_WPTR_OFFS, val,
                                       verbose, comment=' // Mask offset count')
                    else:
                        # [15:0] Write Pointer Timeslot Offset Register
                        # Used for 1x1 convolution, and pooling without convolution
                        if operator[ll] == op.CONV2D and kernel_size[ll] == [1, 1]:
                            val = 1
                        elif operator[ll] == op.NONE:
                            if popcount(processor_map[ll]) > 4 \
                               or operands[ll] > 1 and in_expand[ll] > 1:
                                val = tc.dev.INSTANCE_SIZE * 4
                            else:
                                val = tc.dev.INSTANCE_SIZE
                        else:
                            val = 0
                        assert val < 2**tc.dev.MAX_PTR_BITS
                        apb.write_lreg(group, r * layers + ll, tc.dev.LREG_WPTR_TOFFS, val,
                                       verbose, comment=' // Write ptr time slot offs')

                        # [15:0] Write Pointer Mask Offset Register
                        val = 1 << tc.dev.WRITE_PTR_SHIFT
                        apb.write_lreg(group, r * layers + ll, tc.dev.LREG_WPTR_MOFFS, val,
                                       verbose, comment=' // Write ptr mask offs')

                        # [15:0] Write Pointer Multi-Pass Channel Offset Register
                        val = output_width[ll] // 8
                        apb.write_lreg(group, r * layers + ll, tc.dev.LREG_WPTR_CHOFFS, val,
                                       verbose, comment=' // Write ptr multi-pass channel offs')

                    # Configure sram read ptr count -- read ptr is local
                    # Source address must match write pointer of previous layer (minus global
                    # offset)
                    apb.write_lreg(group, r * layers + ll, tc.dev.LREG_RPTR_BASE,
                                   in_offset[ll] // 4,
                                   verbose, comment=' // SRAM read ptr')

                    # Configure per-layer control
                    # [3:0] s_slave: enable the by-4 group within the by-16 mask RAM to slave
                    #                to first input volume; also enable timeslot
                    # [4]   m_slave: slaves to 16x masters
                    # [5]   master: sums all 16 processor outputs (vs 4 sums)
                    # [6]   parallel: equals CHW/big data (per layer control)
                    # [7]   pool_enable
                    # [8]   maxpool_enable
                    # [9]   activation_enable
                    # [10]  cpad_only (column pad only, no row pad) for parallel processing
                    # [11]  sramlsrc: global/local output SRAM data memory input select
                    # [15:12] cnnsiena: enable externally sourced summed values from other
                    #         processors
                    # [16]  bigdwrt (AI85 only) Enables 32-bit output
                    val = (0x200 if activation[ll] == op.ACT_RELU else 0) | \
                          (0x100 if not pool_average[ll] else 0) | \
                          (0x80 if pool[ll][0] > 1 or pool[ll][1] > 1 else 0) | \
                          (0x40 if big_data[ll] else 0) | \
                          (0x20)
                    if not local_source:
                        val |= 0x800

                    if device != 84 and output_width[ll] != 8:
                        val |= 1 << 16

                    if (ll != 0 or not fast_fifo_quad) \
                       and operator[ll] != op.NONE and group == groups_used[0]:
                        # Set external source for other active processing groups (can be zero if no
                        # other groups are processing). Do not set the bit corresponding to this
                        # group (e.g., if group == 0, do not set bit 12)
                        sources = 0
                        for t in range(groups_used[0]+1, tc.dev.P_NUMGROUPS):
                            # See if any processors other than this one are operating
                            # and set the cnnsiena bit if true
                            if (processor_map[ll] >> (t * tc.dev.P_NUMPRO)) % 2**tc.dev.P_NUMPRO:
                                sources |= 1 << t
                        val |= sources << 12

                    if hasattr(tc.dev, 'CPRIME_MAX_OFFS') and operator[ll] != op.NONE:
                        val |= kernel_size[ll][0] - 1 << tc.dev.RPRIME_MAX_OFFS
                        val |= kernel_size[ll][1] - 1 << tc.dev.CPRIME_MAX_OFFS

                    apb.write_lreg(group, r * layers + ll, tc.dev.LREG_LCTL, val,
                                   verbose, comment=' // Layer control')

                    if device != 84:
                        flatten_prod = 0
                        # [3:0]  inpchexp[3:0]
                        # [7:4]  wptr_inc[3:0]
                        # [16:8] xpch_max[8:0] Selects the maximum channel processor number used
                        #                      in channel expansion mode (bottom 3 are for bits)
                        if flatten[ll]:
                            # Store all bits, top programmed in post processing register
                            flatten_prod = \
                                in_expand[ll] * pooled_dim[ll][0] * pooled_dim[ll][1] - 1
                            in_exp = flatten_prod % 2**4
                        else:
                            in_exp = in_expand[ll] - 1

                        assert in_exp < 2**4  # Cannot have more than 4 bits

                        val = (fls(output_processor_map[ll])
                               - (ffs(output_processor_map[ll]) & ~(tc.dev.P_SHARED-1))) \
                            * quantization[ll] << 8 \
                            | in_exp
                        if operator[ll] != op.NONE:
                            wptr_skip = out_expand[ll] * (write_gap[ll] + 1)
                            assert wptr_skip <= 2**4  # Cannot have more than 4 bits (+1)
                            val |= (wptr_skip - 1) << 4
                        else:
                            assert write_gap[ll] + 1 <= 2**4  # Cannot have more than 4 bits (+1)
                            val |= write_gap[ll] << 4
                        if hasattr(tc.dev, 'OCHAN_CNT_OFFS'):
                            if operator[ll] != op.NONE:
                                in_exp = in_expand[ll]
                                if flatten[ll]:
                                    in_exp *= pooled_dim[ll][0] * pooled_dim[ll][1]
                                ochan = ((((fls(output_processor_map[ll])
                                            - (ffs(output_processor_map[ll])
                                               & ~(tc.dev.P_SHARED-1))) + 1)
                                          * quantization[ll]) * out_expand[ll] * in_exp
                                         - quantization[ll]) // quantization[ll]
                                if ochan > 0:
                                    val |= ochan - 1 << tc.dev.OCHAN_CNT_OFFS
                            elif tscnt_max > 0:
                                val |= tscnt_max - 1 << tc.dev.OCHAN_CNT_OFFS

                        apb.write_lreg(group, r * layers + ll, tc.dev.LREG_LCTL2, val,
                                       verbose, comment=' // Layer control 2')

                    # Configure mask count
                    # Restriction: Every one of the mask memories will have to start from same
                    # offset
                    # AI84:
                    # [6:0]   Max count (output channels)
                    # [7]     RFU
                    # [14:8]  Starting address for group of 16
                    # [15]    RFU
                    # [23:16] Bias pointer starting address
                    # [24]    Bias enable
                    # [31:25] RFU
                    # AI85:
                    # [15:0]  Max count (output channels)
                    # [31:16] Starting address for group of 16
                    if device == 84:
                        val = kern_offs[ll] << tc.dev.MCNT_SAD_OFFS \
                            | (kern_len[ll] << tc.dev.MCNT_MAX_OFFS) - 1
                        if group == bias_group[ll]:
                            # Enable bias only for one group
                            val |= 0x1000000 | bias_offs[ll] << 16
                    else:
                        oned_sad = 0
                        if operator[ll] in [op.CONV1D, op.CONV2D, op.CONVTRANSPOSE2D]:
                            in_exp = in_expand[ll]
                            if flatten[ll]:
                                in_exp *= pooled_dim[ll][0] * pooled_dim[ll][1]
                            kl = (((fls(output_processor_map[ll])
                                    - (ffs(output_processor_map[ll])
                                       & ~(tc.dev.P_SHARED-1))) + 1)
                                  * quantization[ll]) * out_expand[ll] * in_exp - quantization[ll]
                            if ll == 0 and fast_fifo_quad:
                                kl = (kl + 3) // 4
                            koffs, oned_sad = divmod(9 * kern_offs[ll],
                                                     kernel_size[ll][0] * kernel_size[ll][1])
                            koffs *= 8

                            assert koffs < 2**16
                            assert kl + koffs < 2**16
                            # kern_offs is always bytes
                            val = \
                                koffs << tc.dev.MCNT_SAD_OFFS | kl + koffs << tc.dev.MCNT_MAX_OFFS
                        else:
                            assert operator[ll] == op.NONE
                            val = (out_expand[ll] - 1) * 8
                            assert val < 2**16
                    apb.write_lreg(group, r * layers + ll, tc.dev.LREG_MCNT, val,
                                   verbose, comment=' // Mask offset and count')

                    if device != 84:
                        #   [3:0] tscnt_max[3:0]      Maximum timeslot count register
                        #   [7:4] oned_sad[3:0]       Start mask address (offset within 9 byte
                        #                             mask)
                        #  [11:8] oned_width[3:0]     1D mask width (0-9). Width > 0 enables 1D.
                        #    [12] oned_iena           Input data is 1-dimensional
                        #    [13] ewise_ena           Enable element-wise operation
                        # [17:14] ewise_fun           Elementwise function select
                        #         .3   - Enables 2D convolution of the ewise result.
                        #                Standard 2D processing applies.
                        #         .2   - Enables pre-pooling of the input data before element-wise
                        #                operation.
                        #         .1/0 - 2'b00 = add
                        #                2'b01 = subtract
                        #                2'b10 = bitwise XOR
                        #                2'b11 = bitwise OR.
                        # [21:18] ewise_cnt           Element wise operand count

                        val = tscnt_max
                        assert 0 <= val < 2**4
                        if operator[ll] == op.CONV1D:
                            val |= kernel_size[ll][0] << 8 | 1 << 12
                            assert kernel_size[ll][0] < 2**4
                        elif (operator[ll] == op.CONV2D and kernel_size[ll] == [1, 1]
                              or operator[ll] == op.NONE and operands[ll] == 1):
                            val |= 1 << 8
                        if operands[ll] > 1:
                            val |= \
                                1 << 13 | op.eltwise_fn(eltwise[ll]) << 14 | operands[ll] - 1 << 18
                            if (pool[ll][0] > 1 or pool[ll][1] > 1) and pool_first[ll]:
                                val |= 1 << 16
                            if operator[ll] in [op.CONV2D, op.CONVTRANSPOSE2D]:
                                val |= 1 << 17
                        assert 0 <= oned_sad < 2**4
                        val |= oned_sad << 4

                        apb.write_lreg(group, r * layers + ll, tc.dev.LREG_ONED, val,
                                       verbose, comment=' // 1D')

                    # Configure tram pointer max
                    if operator[ll] == op.CONV1D or \
                       operator[ll] == op.CONV2D and kernel_size[ll] == [1, 1]:
                        if flatten_prod >= 2**4:
                            assert flatten_prod < 2**16
                            val = flatten_prod << 16 \
                                | (flatten_prod + pooled_dim[ll][0] * pooled_dim[ll][1])
                        else:
                            val = 0
                    else:
                        val = tram_max[ll] - 1
                        assert val < 2**16
                        if ll > 0 and streaming[ll]:
                            prev_max = np.multiply(tram_max[:ll], in_expand[:ll]).sum()
                            assert prev_max < 2**tc.dev.MAX_TPTR_BITS
                            val += prev_max
                            assert val < 2**16
                            val |= prev_max << 16
                    apb.write_lreg(group, r * layers + ll, tc.dev.LREG_TPTR, val,
                                   verbose, comment=' // TRAM ptr max')

                    if device != 84:
                        # Compensate for the smaller weights by adjusting the output shift
                        if quantization[ll] == 1:
                            val = 1 << 22
                        elif quantization[ll] == 2:
                            val = 2 << 22
                        elif quantization[ll] == 4:
                            val = 3 << 22
                        else:
                            assert quantization[ll] == 8
                            val = 0  # Do not shift
                        # Scale Control - bit 4 determines shift direction (1>>,0<<),
                        # bits[3:0] determine magnitude
                        assert operator[ll] != op.NONE or output_shift[ll] == 0
                        if output_shift[ll] < 0:
                            val |= (-output_shift[ll] | 2**4) << 13
                        else:
                            val |= output_shift[ll] << 13

                        # [24] ts_ena
                        # [25] onexone_ena

                        if group == bias_group[ll]:
                            # Enable bias only for one group
                            assert bias_offs[ll] < 2**12
                            val |= 1 << 12 | bias_offs[ll]

                        if operator[ll] == op.NONE:
                            if operands[ll] == 1:
                                val |= 3 << 24
                            else:
                                val |= 1 << 24

                        if activation[ll] == op.ACT_ABS:
                            val |= 1 << 26

                        if flatten_prod >= 2**4:
                            val |= 1 << 27 | (flatten_prod >> 4) << 18  # flatten_ena, xpmp_cnt

                        if operator[ll] == op.CONVTRANSPOSE2D:
                            val |= 1 << 28

                        apb.write_lreg(group, r * layers + ll, tc.dev.LREG_POST, val,
                                       verbose, comment=' // Post processing register')

                    # Configure mask and processor enables
                    # [15:0]  processor enable
                    # [31:16] mask enable
                    # When the input data is sourced from 16 independent byte streams, all 16
                    # processors and compute elements need to be enabled.  If there were only 4
                    # input channels, 0x000f000f would be correct.
                    #
                    # Enable at most 16 processors and masks
                    val = (processor_map[ll] >> group*tc.dev.P_NUMPRO) % 2**tc.dev.P_NUMPRO
                    if operator[ll] in [op.CONV1D, op.CONV2D, op.CONVTRANSPOSE2D]:
                        val = val << 16 | val
                    apb.write_lreg(group, r * layers + ll, tc.dev.LREG_ENA, val,
                                   verbose, comment=' // Mask and processor enables')

                    if ll == 0 and fifo:
                        # Start: 1
                        if override_start is not None:
                            stream_start = override_start
                        elif streaming[ll]:
                            stream_start = (pool[ll][0] - 1) * input_dim[ll][1] + pool[ll][1]
                        else:
                            val = input_dim[0][0] * input_dim[0][1]
                            if big_data[0]:
                                val = (val + 3) // 4
                            stream_start = val
                        assert stream_start < 2**14

                        if streaming[ll]:
                            # Delta 1: This layer's pooling stride
                            if override_delta1 is not None:
                                delta1 = override_delta1
                            else:
                                delta1 = (pool_stride[ll][1] - 1) * operands[ll]
                            assert delta1 < 2**5
                            if override_delta2 is not None:
                                delta2 = override_delta2
                            else:
                                delta2 = (pool[ll][0] - 1) * input_dim[ll][1] * operands[ll]
                            assert delta2 < 2**12
                        else:
                            delta1 = 0
                            delta2 = 0

                        apb.write_lreg(group, r * layers + ll, tc.dev.LREG_STREAM1, stream_start,
                                       verbose, comment=' // Stream processing start')
                        val = delta2 << 16 | delta1 << 4
                        apb.write_lreg(group, r * layers + ll, tc.dev.LREG_STREAM2, val,
                                       verbose, comment=' // Stream processing delta')
                    elif ll > 0 and streaming[ll]:
                        # [13:0]:  strm_isval[13:0]  Per stream start count - based on previous
                        #                            layer tptr_inc count
                        # Start count – defines the current layer rcnt (TRAM shift count) that
                        # triggers processing of the next layer

                        # [16:12]: strm_dsval1[4:0]  Per stream in-row delta count - based on
                        #                            previous layer tptr_inc count
                        # [31:20]: strm_dsval2[11:0] Per stream multi-row delta count - based on
                        #                            previous layer tptr_inc count
                        #
                        # Delta1 count – defines the current layer count once the start count is
                        # triggered that enables incremental layer processing.  This count is
                        # used when layer processing is contained within a single row.
                        # Delta2 count – defines the current layer count once the start count is
                        # triggered that enables incremental layer processing.  This count is
                        # used when layer processing spans multiple rows.

                        # Start: Prior layer's padded pooled row width * prior layer's kernel
                        # height + prior layer's kernel width + prior layer's pad
                        stream_start = (pooled_dim[ll-1][1] + 2 * padding[ll-1][1]) \
                            * (kernel_size[ll-1][0] - 1 + pool[ll][0] - 1) \
                            + kernel_size[ll-1][1] - 1 + pool[ll][1] + increase_start
                        assert stream_start < 2**tc.dev.MAX_ISVAL_BITS

                        # Delta 1: This layer's pooling stride
                        delta1 = pool_stride[ll][1] * operands[ll] + increase_delta1
                        assert delta1 < 2**5
                        # Delta 2: (This layer's pooling - 1) * full prior layer's padded rows +
                        # prior layer's pad
                        delta2 = (pool_stride[ll][0] - 1) \
                            * (pooled_dim[ll-1][1] + 2 * padding[ll-1][1]) \
                            + pool[ll][1] * operands[ll] + increase_delta2
                        assert delta2 < 2**tc.dev.MAX_DSVAL2_BITS

                        apb.write_lreg(group, r * layers + ll, tc.dev.LREG_STREAM1, stream_start,
                                       verbose, comment=' // Stream processing start')
                        # [3:0]:   strm_invol[3:0]   Per stream invol offset - based on stream
                        #                            count
                        val = sum(in_expand[:ll])
                        assert val < 2**4
                        val |= delta2 << 16 | delta1 << 4
                        apb.write_lreg(group, r * layers + ll, tc.dev.LREG_STREAM2, val,
                                       verbose, comment=' // Stream processing delta')

                    if fifo and streaming[ll]:
                        if ll == 0 and override_rollover is not None:
                            val = override_rollover
                        else:
                            if big_data[ll]:
                                # FIXME stream_start + max(stride[ll][1], pool_stride[ll][1])
                                val = 12
                            else:
                                val = stream_start + (pool[ll][0] - 1) * input_dim[ll][1] \
                                    + max(stride[ll][1], pool_stride[ll][1], pool[ll][1])
                            # Rollover must be multiple of multi-pass:
                            rem = val % in_expand[ll]
                            if rem > 0:
                                val = val + in_expand[ll] - rem
                        assert val < 2**tc.dev.MAX_FBUF_BITS

                        # Check rollover vs available data memory
                        if in_offset[ll] < out_offset[ll]:
                            if in_offset[ll] + val * 4 >= out_offset[ll]:
                                eprint('Overlapping input and output: '
                                       f'in_offset 0x{in_offset[ll]:08x} < '
                                       f'out_offset 0x{out_offset[ll]:08x}, '
                                       f'rollover 0x{val:08x}.',
                                       error=not no_error_stop)
                                if not no_error_stop:
                                    sys.exit(1)
                        else:
                            if out_offset[ll] + val * 4 >= in_offset[ll]:
                                eprint('Overlapping input and output: '
                                       f'in_offset 0x{in_offset[ll]:08x} >= '
                                       f'out_offset 0x{out_offset[ll]:08x}, '
                                       f'rollover 0x{val:08x}.',
                                       error=not no_error_stop)
                                if not no_error_stop:
                                    sys.exit(1)
                        if in_offset[ll] + val * 4 >= tc.dev.INSTANCE_WIDTH * tc.dev.P_SHARED * 4:
                            eprint('Input plus rollover exceeds instance size: '
                                   f'in_offset 0x{in_offset[ll]:08x}, '
                                   f'out_offset 0x{out_offset[ll]:08x}, '
                                   f'rollover 0x{val:08x}, '
                                   f'instance size 0x{tc.dev.INSTANCE_WIDTH*4:08x}.',
                                   error=not no_error_stop)
                            if not no_error_stop:
                                sys.exit(1)

                        apb.write_lreg(group, r * layers + ll, tc.dev.LREG_FMAX, val,
                                       verbose, comment=' // Rollover')

                    if ll == 0 and fifo:
                        val = input_dim[0][0] * input_dim[0][1]
                        if big_data[0]:
                            val = (val + 3) // 4
                        assert val < 2**tc.dev.MAX_IFRM_BITS
                        apb.write_ctl(group, tc.dev.REG_IFRM, val, verbose,
                                      comment=' // Input frame size')

        if zero_unused:
            for r in range(repeat_layers):
                for ll in range(start_layer, layers, tc.dev.MAX_LAYERS):
                    for _, group in enumerate(groups_used):
                        for reg in range(tc.dev.MAX_LREG+1):
                            if reg == tc.dev.LREG_RFU:  # Register 2 not implemented
                                continue
                            apb.write_lreg(group, r * layers + ll, reg, 0,
                                           verbose, force_write=True,
                                           comment=f' // Zero unused layer {ll} registers')
                if hasattr(tc.dev, 'MIN_STREAM_LREG'):
                    for ll in range(start_layer, layers, tc.dev.MAX_STREAM_LAYERS):
                        for _, group in enumerate(groups_used):
                            for reg in range(tc.dev.MIN_STREAM_LREG, tc.dev.MAX_STREAM_LREG+1,
                                             tc.dev.MAX_STREAM_LAYERS):
                                apb.write_lreg(group, r * layers + ll, reg, 0,
                                               verbose, force_write=True,
                                               comment=f' // Zero unused layer {ll} registers')

        if not fifo:
            # Load data memory
            if embedded_code or compact_data or input_csv:
                # Do the actual code generation later
                apb.output('\n  load_input(); // Load data input\n\n')
            else:
                load.load(
                    embedded_code,
                    apb,
                    big_data[0],
                    processor_map_0,
                    in_offset[0],
                    [input_chan[0], input_dim[0][0], input_dim[0][1]],
                    in_expand[0],
                    operands[0],
                    in_expand_thresh[0],
                    data,
                    padding[0],
                    split=split,
                    fifo=fifo,
                    slowdown=slow_load,
                    riscv_flash=riscv_flash,
                    csv_file=csv,
                    camera_format=input_csv_format,
                    camera_retrace=input_csv_retrace,
                    debug=debug,
                )

        if verbose:
            print('\nGlobal registers:')
            print('-----------------')

        # Configure the FIFOs when we're using them
        if fifo:
            apb.output('\n')

            # FIFO control
            # [1:0] rdy_sel[1:0]        Sets the number of wait states added to the APB access.
            # [4:2] fthres[2:0]         FIFO almost full threshold. If the difference between the
            #                           write and read pointer exceeds this number of bytes, the
            #                           almost full flag is set.
            # [9:7] ethres[2:0]         FIFO almost empty threshold. If the difference between the
            #                           write and read pointer falls below this number of bytes,
            #                           the almost empty flag is set.
            # [11] fifo_cpl             Setting this bit forces the FIFO to operate in lock-step.
            #                           Data available status is dependent on all FIFO having
            #                           identical write pointer values.
            # [15:12] fifo_ena          Per FIFO enable. A logic 1 enables the FIFO. Unused FIFOs
            #                           must be disabled.
            # [19:16] full_iena         FIFO full interrupt enable. Logic '1' enables the interrupt
            #                           request based on the fifo full flag.
            # [23:20] empty_iena        FIFO empty interrupt enable. Logic '1' enables the
            #                            interrupt request based on the fifo empty flag.
            # [27:24] almost_full_iena  FIFO almost full interrupt enable. Logic '1' enables the
            #                           interrupt request based on the fifo almost full threshold
            #                           flag.
            # [31:28] almost_empty_iena FIFO almost empty interrupt enable. Logic '1' enables the
            #                           interrupt request based on the fifo almost empty threshold
            #                           flag.
            if not fast_fifo:
                val = 0x02 << 2 | 0x02 << 7 | 1 << 11 | tc.dev.FIFO_READY_SEL
                for i in range(input_chan[0]):
                    if processor_map_0 & 1 << (i % tc.dev.P_NUMGROUPS) * tc.dev.P_NUMPRO != 0:
                        val |= 1 << i % tc.dev.P_NUMGROUPS + 12
                apb.write_fifo_ctl(tc.dev.FIFO_CTL, val,
                                   verbose, comment=' // FIFO control')
            else:
                apb.write_fast_fifo_ctl(tc.dev.FAST_FIFO_IE, 0,
                                        verbose, comment=' // Fast FIFO interrupt enable')
                val = 10 << 4  # Async, threshold 10
                apb.write_fast_fifo_ctl(tc.dev.FAST_FIFO_CR, val,
                                        verbose, comment=' // Fast FIFO control')

        # [0]     enable
        # [2:1]   rdy_sel  (wait states - set to max)
        # [3]     clock_ena
        # [4]     calcmax
        # [5]     poolena
        # [6]     bigdata
        # [7]     actena
        # [8]     one-shot (stop after single layer)
        # [10:9]  ext_sync[1:0] (slave to other group)
        # [11]    ext_sync[2] (external slave)
        # [12]    irq
        # [13]    pool_rnd
        # [14]    strm_ena - cnn_ctl register bit 14. Master stream processor enable. Layers are
        #         processed up to the first layer with a zero start count value. After the last
        #         stream layer (non-zero start and delta >> values) processing is complete,
        #         standard processing follows for the remaining layers.
        # [15]    fifo_ena
        # [16]    mlat_ena
        # [18:17] mlat_sel
        # [19]    lil_buf - enables ifrm and frm_max
        # [20]    mexpress = Enable loading of the mask memories using packed data. A change in
        #         state of the two lsb of the address trigger a reload of the address counter.
        # [21]    simple1b - Enable simple logic for 1 bit weights.
        # [22]    ffifoena - Fast FIFO enable.  Enables the datapath between the ME17x
        #         synch/asynch FIFO and the CNN
        # [23]    fifogrp - Enables sending all "little data" channels to the first 4 processors.
        #         When this bit is not set, each byte of FIFO data is directed to the first little
        #         data channel of each x16 processor.
        # [26:24] fclk_dly[2:0] - Selects the clock delay of the fast FIFO clock relative to the
        #         primary CNN clock.
        val = 1 << 14 if any(streaming) else 0
        if avg_pool_rounding:
            val |= 1 << 13
        if fifo:
            val |= 1 << 11
        if fifo and any(streaming):
            val |= 1 << 19
        if device != 84:
            val |= 1 << 3  # Enable clocks
        if mexpress:
            val |= 1 << 20
        if simple1b:
            val |= 1 << 21
        if fast_fifo_quad:
            val |= 1 << 31  # Qupac bit
        if hasattr(tc.dev, 'CTL_PIPELINE_OFFS') and pipeline:
            val |= 1 << tc.dev.CTL_PIPELINE_OFFS
            if streaming[0] and big_data[0]:
                val |= 1 << 6

        # Enable all needed groups except the first one
        for _, group in enumerate(groups_used):
            # Turn on the FIFO for this group if it's being loaded
            if fifo and processor_map_0 & 0x0f << group * 16 != 0:
                fval = 1 << 15
                if fast_fifo:
                    fval |= 1 << 22
                if fifo_group:
                    fval |= 1 << 23
            elif fifo:
                fval = 1 << 15
            else:
                fval = 0
            if group != groups_used[0]:
                fval |= 0x01
            apb.write_ctl(group, tc.dev.REG_CTL, val | 0x800 | tc.dev.READY_SEL << 1
                          | fval | groups_used[0] << 9,
                          verbose, comment=f' // Enable group {group}')

        if powerdown:
            unused_groups = [group for group in list(range(tc.dev.P_NUMGROUPS))
                             if group not in groups_used]
            val2 = 0
            for _, group in enumerate(unused_groups):
                val2 |= 1 << 12 + group
            apb.write_fifo_ctl(tc.dev.AON_CTL, val2 | tc.dev.AON_READY_SEL,
                               verbose, comment=' // AON control')

        if embedded_code:
            apb.output('\n  CNN_START; // Allow capture of processing time\n')

        # Master control - go
        if fifo and processor_map_0 & 0x0f << groups_used[0] * 16 != 0:
            val |= 1 << 15
            if fast_fifo:
                val |= 1 << 22
            if fifo_group:
                val |= 1 << 23
        apb.write_ctl(groups_used[0], tc.dev.REG_CTL, val | tc.dev.READY_SEL << 1 | 0x01,
                      verbose, comment=f' // Master enable group {groups_used[0]}')

        if fifo:
            # Load data memory
            if compact_data or input_csv:
                # Do the actual code generation later
                apb.output('\n  load_input(); // Load data input\n\n')
            else:
                load.load(
                    False,
                    apb,
                    big_data[0],
                    processor_map_0,
                    in_offset[0],
                    [input_chan[0], input_dim[0][0], input_dim[0][1]],
                    in_expand[0],
                    operands[0],
                    in_expand_thresh[0],
                    data,
                    padding[0],
                    split=split,
                    fifo=fifo,
                    slowdown=slow_load,
                    synthesize=synthesize_input,
                    csv_file=csv,
                    camera_format=input_csv_format,
                    camera_retrace=input_csv_retrace,
                    debug=debug,
                )

        apb.load_footer()
        # End of input

    in_map = apb.get_mem()

    if verbose:
        print('')

    def run_eltwise(
            data,
            ll,
    ):
        """
        In-flight element-wise operations
        """
        if operator[ll] == op.NONE:
            # Let element-wise do 32-bit, else 8-bit only
            o_width = output_width[ll]
        else:
            o_width = 8
        d_shape = data.shape

        data, out_size = eltwise_layer(
            eltwise[ll],
            ll,
            verbose,
            verbose_all or ll == layers-1,
            data[0].shape,
            output_shift[ll],
            data,
            output_width=o_width,
            device=device,
            debug=debug_computation,
            operands=operands[ll],
        )
        assert out_size[0] == d_shape[1] \
            and out_size[1] == d_shape[2] and out_size[2] == d_shape[3]

        return data

    data_buf = [data]
    # Compute layer-by-layer output and chain results into input
    for ll in range(start_layer, layers):
        if debug_computation:
            compute.debug_open(ll, base_directory, test_name, log_filename)

        # Concatenate input data if needed
        if in_sequences[ll] is not None:
            if isinstance(in_sequences[ll], list):
                try:
                    data = np.concatenate([data_buf[i + 1] for i in in_sequences[ll]], axis=0)
                except ValueError as err:
                    eprint('Error in input data concatenation layer:', err)
                    sys.exit(1)
            else:
                data = data_buf[in_sequences[ll] + 1]
        else:
            data = data_buf[-1]

        # Split data into multiple inputs if needed
        if operands[ll] > 1:
            if ll == 0 and legacy_test:
                data = np.array(np.split(data, operands[ll], axis=0))
            elif legacy_test:
                d = np.empty((operands[ll],
                              data.shape[0], data.shape[1], data.shape[2] // operands[ll]),
                             dtype=np.int64)
                for i in range(operands[ll]):
                    d[i, :, :, :] = data[:, :, i::operands[ll]]
                data = d
            else:
                data = np.array(np.split(data, operands[ll], axis=0))
        else:
            data = np.expand_dims(data, 0)

        show_data(
            ll,
            verbose,
            verbose_all or ll == layers-1,
            data.shape,
            data,
            debug=debug_computation,
            expand=in_expand[ll],
            expand_thresh=in_expand_thresh[ll],
            operation=operator[ll],
            operands=operands[ll],
        )

        in_chan = input_chan[ll]

        # Run in-flight element-wise operations first?
        if operands[ll] > 1 and not pool_first[ll]:
            data = np.expand_dims(run_eltwise(data, ll), 0)

        # Allow 1D <-> 2D and 2D W/L conversions
        if operator[ll] == op.CONV1D:
            assert input_dim[ll][1] == 1
            data = data.reshape(data.shape[0], data.shape[1], input_dim[ll][0])
        else:
            data = data.reshape(data.shape[0], data.shape[1], input_dim[ll][0], input_dim[ll][1])

        # Drop input channels?
        if reshape_inputs:
            data = np.delete(data, np.s_[in_chan:], axis=1)

        # In-flight pooling
        data, out_size = pooling_layer(
            ll,
            verbose,
            verbose_all or ll == layers-1,
            data[0].shape,
            pool[ll],
            pool_stride[ll],
            pool_average[ll],
            data,
            debug=debug_computation,
            expand=in_expand[ll],
            expand_thresh=in_expand_thresh[ll],
            operation=operator[ll],
            operands=data.shape[0],
            rounding=avg_pool_rounding,
            debug_data=None if not log_pooling else os.path.join(base_directory, test_name),
        )

        if operator[ll] == op.CONV1D:
            assert out_size[0] == in_chan \
                and out_size[1] == pooled_dim[ll][0] \
                and pooled_dim[ll][1] == 1
        else:
            assert out_size[0] == in_chan \
                and out_size[1] == pooled_dim[ll][0] \
                and out_size[2] == pooled_dim[ll][1]

        if operands[ll] > 1 and pool_first[ll]:
            data = run_eltwise(data, ll)
        else:
            data = np.squeeze(data, axis=0)

        # Convolution or passthrough
        if operator[ll] == op.CONV2D:
            if flatten[ll]:
                in_chan *= pooled_dim[ll][0] * pooled_dim[ll][1]
                data = data.reshape(in_chan, 1, 1)
                if verbose:
                    print(f"FLATTEN TO {in_chan}x1x1...\n")

            out_buf, out_size = conv2d_layer(
                ll,
                verbose,
                verbose_all or ll == layers-1,
                data.shape,
                kernel_size[ll],
                output_shift[ll],
                output_chan[ll],
                padding[ll],
                dilation[ll],
                stride[ll],
                activation[ll],
                kernel[ll].reshape(
                    output_chan[ll],
                    in_chan // conv_groups[ll],
                    kernel_size[ll][0],
                    kernel_size[ll][1]
                ),
                bias[ll],
                data,
                output_width=output_width[ll],
                groups=conv_groups[ll],
                device=device,
                debug=debug_computation,
            )
        elif operator[ll] == op.CONVTRANSPOSE2D:
            out_buf, out_size = convtranspose2d_layer(
                ll,
                verbose,
                verbose_all or ll == layers-1,
                data.shape,
                kernel_size[ll],
                output_shift[ll],
                output_chan[ll],
                padding[ll],
                dilation[ll],
                stride[ll],
                [1, 1],  # output_padding
                activation[ll],
                kernel[ll].reshape(
                    output_chan[ll],
                    in_chan // conv_groups[ll],
                    kernel_size[ll][0],
                    kernel_size[ll][1],
                ),
                bias[ll],
                data,
                output_width=output_width[ll],
                groups=conv_groups[ll],
                device=device,
                debug=debug_computation,
            )
        elif operator[ll] == op.CONV1D:
            out_buf, out_size = conv1d_layer(
                ll,
                verbose,
                verbose_all or ll == layers-1,
                data.shape,
                kernel_size[ll][0],
                output_shift[ll],
                output_chan[ll],
                padding[ll][0],
                dilation[ll][0],
                stride[ll][0],
                activation[ll],
                kernel[ll].reshape(
                    output_chan[ll],
                    input_chan[ll] // conv_groups[ll],
                    kernel_size[ll][0],
                ),
                bias[ll],
                data,
                output_width=output_width[ll],
                groups=conv_groups[ll],
                device=device,
                debug=debug_computation,
            )
        elif operator[ll] == op.NONE:  # '0'D (pooling only or passthrough)
            out_buf, out_size = passthrough_layer(
                ll,
                verbose,
                verbose_all or ll == layers-1,
                data.shape,
                data,
                device=device,
                debug=debug_computation,
            )
        else:
            eprint(f'Unknown operator `{op.string(operator[ll])}`.')
            sys.exit(1)

        assert out_size[0] == output_chan[ll] \
            and out_size[1] == output_dim[ll][0] and out_size[2] == output_dim[ll][1]

        # Write .mem file for output or create the C cnn_check() function to verify the output
        out_map = [None] * tc.dev.C_GROUP_OFFS * tc.dev.P_NUMGROUPS
        if block_mode:
            if ll == layers-1:
                filename = output_filename + '.mem'  # Final output
            else:
                filename = f'{output_filename}-{ll}.mem'  # Intermediate output
            filemode = 'w'
        else:
            if ll == layers-1:
                filename = c_filename + ('_riscv' if riscv else '') + '.c'  # Final output
            else:
                filename = None  # Intermediate output - used for layer overwrite check
            filemode = 'a'

        try:
            if filename:
                memfile = open(os.path.join(base_directory, test_name, filename), mode=filemode)
            else:
                memfile = None
            apb.set_memfile(memfile)

            apb.output(f'// {test_name}\n// Expected output of layer {ll}\n')
            apb.verify_header()
            if ll == layers-1 and mlator and not mlator_noverify:
                apb.verify_unload(
                    ll,
                    in_map,
                    None,
                    out_buf,
                    output_processor_map[ll],
                    out_size,
                    out_offset[ll],
                    out_expand[ll],
                    out_expand_thresh[ll],
                    output_width[ll],
                    pool[ll],
                    pool_stride[ll],
                    overwrite_ok or streaming[ll],
                    no_error_stop,
                    mlator=False,
                    write_gap=write_gap[ll],
                )
            if log_intermediate:
                filename2 = f'{output_filename}-{ll}.mem'  # Intermediate output
                memfile2 = open(os.path.join(base_directory, test_name, filename2), mode='w')
                apb2 = apbaccess.apbwriter(
                    memfile2,
                    0,
                    block_level=True,
                    verify_writes=False,
                    no_error_stop=False,
                    weight_header=None,
                    sampledata_header=None,
                    embedded_code=False,
                    compact_weights=False,
                    compact_data=False,
                    write_zero_registers=True,
                    weight_filename=None,
                    sample_filename=None,
                    device=device,
                    verify_kernels=verify_kernels,
                    master=groups_used[0] if oneshot > 0 or stopstart else False,
                    riscv=None,
                    riscv_flash=False,
                    riscv_cache=False,
                    fast_fifo=False,
                    input_csv=False,
                    input_chan=input_chan[0],
                    sleep=False,
                    debug_mem=True,
                )
                out_map2 = [None] * tc.dev.C_GROUP_OFFS * tc.dev.P_NUMGROUPS
                apb2.verify_unload(
                    ll,
                    in_map,
                    out_map2,
                    out_buf,
                    output_processor_map[ll],
                    out_size,
                    out_offset[ll],
                    out_expand[ll],
                    out_expand_thresh[ll],
                    output_width[ll],
                    pool[ll],
                    pool_stride[ll],
                    overwrite_ok or streaming[ll],
                    no_error_stop,
                    mlator=mlator if ll == layers-1 else False,
                    write_gap=write_gap[ll],
                )
            apb.verify_unload(
                ll,
                in_map,
                out_map,
                out_buf,
                output_processor_map[ll],
                out_size,
                out_offset[ll],
                out_expand[ll],
                out_expand_thresh[ll],
                output_width[ll],
                pool[ll],
                pool_stride[ll],
                overwrite_ok or streaming[ll],
                no_error_stop,
                mlator=mlator if ll == layers-1 else False,
                max_count=max_count,
                write_gap=write_gap[ll],
            )
            apb.verify_footer()
        finally:
            if memfile:
                memfile.close()

        data_buf.append(out_buf.reshape(out_size))
        if streaming[ll]:
            # When streaming, the output should not overwrite the input of prior layers since
            # these layers are still needed.
            in_map = [a if a is not None else b for a, b, in zip(in_map, out_map)]
        else:
            in_map = out_map

        if debug_computation:
            compute.debug_close()

    data = data_buf[-1]

    if not block_mode:
        with open(os.path.join(base_directory, test_name, filename), mode=filemode) as memfile:
            apb.set_memfile(memfile)

            if fc_weights or softmax or unload:
                apb.unload(
                    output_processor_map[-1],
                    out_size,
                    out_offset[layers-1],
                    out_expand[-1],
                    out_expand_thresh[-1],
                    output_width[-1],
                    pool[-1],
                    pool_stride[-1],
                    mlator=mlator,
                    write_gap=write_gap[ll],
                )

            if fc_weights:
                data = data.flatten()

                out_buf, out_size = linear_layer(
                    verbose=verbose,
                    verbose_data=verbose_all or ll == layers-1,
                    activation=None,
                    data=data,
                    weight=fc_weights[0],
                    bias=fc_bias[0],
                    debug=debug,
                )

                apb.fc_layer(
                    fc_weights[0],
                    fc_bias[0],
                    output_width=output_width[-1],
                )
                apb.fc_verify(out_buf)
            elif softmax:
                apb.fc_layer(
                    None,
                    None,
                    softmax_only=True,
                    output_width=output_width[-1],
                    num_classes=output_chan[-1],
                )

            apb.main(
                oneshot=layers - 1 if oneshot else 0,
                softmax=softmax,
                unload=unload,
                stopstart=stopstart,
                num_classes=output_chan[-1],
                output_width=output_width[-1],
                clock_trim=clock_trim,
                groups=list(set().union(groups_used)),
                boost=boost,
                forever=forever,
                mexpress=mexpress,
                fifo=fifo,
                measure_energy=measure_energy,
            )

    # Close header files
    if sampledata_header is not None:
        sampledata_header.close()
    if weight_header is not None:
        weight_header.close()

    # Create run_test.sv
    if not embedded_code and not block_mode:
        if not timeout:
            # If no timeout specified, calculate one based on reads/writes
            timeout = 10 * (apb.get_time() + rtlsim.GLOBAL_TIME_OFFSET)
            if zero_sram:
                timeout += 16
        rtlsim.create_runtest_sv(
            block_mode,
            base_directory,
            test_name,
            runtest_filename,
            input_filename,
            c_filename,
            timeout,
            riscv=riscv,
            input_csv=input_csv,
            input_period=input_csv_period,
            input_sync=input_sync,
        )
        assets.copy('assets', 'rtlsim-ai' + str(device), base_directory, test_name)
        if riscv_cache:
            assets.copy('assets', 'rtlsim-riscv-cache-ai' + str(device), base_directory, test_name)
        elif riscv_flash:
            assets.copy('assets', 'rtlsim-riscv-flash-ai' + str(device), base_directory, test_name)
        elif riscv:
            assets.copy('assets', 'rtlsim-riscv-ai' + str(device), base_directory, test_name)
    elif block_mode:
        assets.copy('assets', 'blocklevel-ai' + str(device), base_directory, test_name)
    elif embedded_code:
        if riscv:
            assets.copy('assets', 'embedded-riscv-ai' + str(device), base_directory, test_name)
        else:
            assets.copy('assets', 'embedded-ai' + str(device), base_directory, test_name)
        assets.eclipse_template('assets', 'eclipse', base_directory, test_name, riscv=riscv)

    return test_name


def main():
    """
    Command line wrapper
    """
    np.set_printoptions(threshold=np.inf, linewidth=190)

    args = commandline.get_parser()

    if args.device != 84 and args.fc_layer:
        print("WARNING: --fc-layer should only be used on AI84")

    # Configure device
    tc.dev = tc.get_device(args.device)

    if args.apb_base:
        apb_base = args.apb_base
    else:
        apb_base = tc.dev.APB_BASE
    if args.max_proc:
        tc.dev.MAX_PROC = args.max_proc
        tc.dev.P_NUMPRO = args.max_proc
        tc.dev.P_NUMGROUPS = 1
    if args.ready_sel:
        tc.dev.READY_SEL = args.ready_sel
    if args.ready_sel_fifo:
        tc.dev.FIFO_READY_SEL = args.ready_sel_fifo
    if args.ready_sel_aon:
        tc.dev.AON_READY_SEL = args.ready_sel_aon

    # Load configuration file
    cfg, cfg_layers, params = yamlcfg.parse(args.config_file, args.stop_after, args.device)

    # If not using test data, load weights and biases
    # This also configures the network's output channels
    if cfg['arch'] != 'test':
        if not args.checkpoint_file:
            eprint("--checkpoint-file is a required argument.")
            sys.exit(1)
        fext = args.checkpoint_file.rsplit(sep='.', maxsplit=1)[1].lower()
        if fext == 'onnx':
            # ONNX file selected
            layers, weights, bias, output_shift, fc_weights, \
                fc_bias, input_channels, output_channels = \
                onnxcp.load(
                    args.checkpoint_file,
                    cfg['arch'],
                    args.fc_layer,
                    params['quantization'],
                    params['bias_quantization'],
                    params['output_shift'],
                    params['kernel_size'],
                    params['operator'],
                    args.display_checkpoint,
                    args.no_bias,
                )
        else:
            # PyTorch checkpoint file selected
            layers, weights, bias, output_shift, fc_weights, \
                fc_bias, input_channels, output_channels = \
                checkpoint.load(
                    args.checkpoint_file,
                    cfg['arch'],
                    args.fc_layer,
                    params['quantization'],
                    params['bias_quantization'],
                    params['output_shift'],
                    params['kernel_size'],
                    params['operator'],
                    args.display_checkpoint,
                    args.no_bias,
                    params['conv_groups'],
                )
    else:  # Get some hard-coded sample weights
        layers, weights, bias, output_shift, fc_weights, \
            fc_bias, input_channels, output_channels = \
            sampleweight.load(
                cfg['dataset'],
                params['quantization'],
                params['bias_quantization'],
                params['output_shift'],
                cfg_layers,
                cfg['weights'] if 'weights' in cfg else None,
                cfg['bias'] if 'bias' in cfg else None,
                args.no_bias,
                params['conv_groups'],
                params['operator'],
            )

    if cfg_layers > layers:
        # Add empty weights/biases and channel counts for layers not in checkpoint file.
        # The checkpoint file does not contain weights for non-convolution operations.
        # Insert empty input channels/output channels/weights/biases and increase `layers`
        # accordingly.
        for ll in range(cfg_layers):
            operator = params['operator'][ll]

            if operator == op.NONE or op.eltwise(operator):
                weights.insert(ll, None)
                bias.insert(ll, None)
                input_channels.insert(ll, 0)
                output_channels.insert(ll, 0)
                layers += 1

    if layers != cfg_layers:
        eprint(f"Number of layers in the YAML configuration file ({cfg_layers}) "
               f"does not match the checkpoint file ({layers}).")
        sys.exit(1)

    if any(p < 0 or p > 4*tc.dev.MEM_SIZE for p in params['output_offset']):
        eprint('Unsupported value for `out_offset` in YAML configuration.')
        sys.exit(1)

    if args.device == 84:
        if any(q != 8 for q in params['quantization']):
            eprint('All quantization configuration values must be 8 for AI84.')
            sys.exit(1)

        if any(p0 != 1 and p0 & 1 != 0 or p0 < 0 or p0 > 4 or p1 != 1 and p1 & 1 != 0
               or p1 < 0 or p1 > 4 for [p0, p1] in params['pool']):
            eprint('Unsupported value for `max_pool`/`avg_pool` for AI84 in YAML configuration.')
            sys.exit(1)

        if any(p0 == 3 or p0 < 0 or p0 > 4
               or p1 == 3 or p1 < 0 or p1 > 4 for [p0, p1] in params['pool_stride']):
            eprint('Unsupported value for `pool_stride` in YAML configuration.')
            sys.exit(1)

    if any(q != 8 for q in params['bias_quantization']):
        eprint('All bias quantization configuration values must be 8.')
        sys.exit(1)

    in_sequences = params['in_sequences'][:layers]

    # Override channels
    for ll in range(layers):
        if in_sequences[ll] is not None:
            if isinstance(in_sequences[ll], list):
                if params['eltwise'][ll] == op.NONE:
                    # Concatenate
                    input_channels[ll] = sum(output_channels[i] for i in in_sequences[ll])
                else:
                    # Element-wise operation
                    input_channels[ll] = output_channels[in_sequences[ll][0]]
                    for i in range(1, len(in_sequences[ll])):
                        assert output_channels[in_sequences[ll][0]] \
                            == output_channels[in_sequences[ll][i]]
            else:
                input_channels[ll] = output_channels[in_sequences[ll]]

        if input_channels[ll] <= 0:
            input_channels[ll] = output_channels[ll-1]
        if params['input_chan'][ll] is not None:
            input_channels[ll] = params['input_chan'][ll]
        if output_channels[ll] <= 0:
            output_channels[ll] = input_channels[ll]
        if params['output_chan'][ll] is not None:
            output_channels[ll] = params['output_chan'][ll]

    processor_map = params['processor_map']
    output_processor_map = params['output_processor_map'][:layers]

    if args.device != devices.CMSISNN:
        if 'output_map' in cfg:
            # Use optional configuration value if it's specified
            output_processor_map[-1] = cfg['output_map']
        elif len(processor_map) == layers and output_processor_map[-1] is None:
            # Default to packed, 0-aligned output map
            expand = (output_channels[layers-1] + tc.dev.MAX_PROC-1) // tc.dev.MAX_PROC
            expand_chunk = (output_channels[layers-1] + expand-1) // expand
            if output_channels[layers-1] > tc.dev.MAX_PROC:
                expand_chunk = min((expand_chunk + tc.dev.P_SHARED-1) & ~(tc.dev.P_SHARED-1),
                                   tc.dev.MAX_PROC)
            output_processor_map[-1] = 2**expand_chunk-1

    # Remove extraneous layer configuration values (when --stop-after is used)
    processor_map = processor_map[:layers]

    input_channels = input_channels[:layers]
    output_channels = output_channels[:layers]
    output_offset = params['output_offset'][:layers]
    conf_input_dim = params['input_dim'][:layers]
    input_offset = params['input_offset'][:layers]
    kernel_size = params['kernel_size'][:layers]
    quantization = params['quantization'][:layers]
    output_shift = output_shift[:layers]
    pool = params['pool'][:layers]
    pool_stride = params['pool_stride'][:layers]
    padding = params['padding'][:layers]
    stride = params['stride'][:layers]
    dilation = params['dilation'][:layers]
    big_data = params['big_data'][:layers]
    output_width = params['output_width'][:layers]
    operator = params['operator'][:layers]
    if args.ignore_streaming:
        streaming = [False] * layers
    else:
        streaming = params['streaming'][:layers]
    if args.streaming_layers is not None:
        # Additional (or only) streaming layers from command line
        for _, e in enumerate(args.streaming_layers):
            streaming[e] = True
    flatten = params['flatten'][:layers]
    operands = params['operands'][:layers]
    eltwise = params['eltwise'][:layers]
    pool_first = params['pool_first'][:layers]
    activation = params['activation'][:layers]
    conv_groups = params['conv_groups'][:layers]
    write_gap = params['write_gap'][:layers]

    # Command line override
    if args.input_offset is not None:
        input_offset[0] = args.input_offset

    # Derived configuration options
    pool_average = [bool(x) for x in params['average']]

    print(f"Configuring data set: {cfg['dataset']}.")
    if args.sample_input is None:
        sampledata_file = os.path.join('tests', f'sample_{cfg["dataset"].lower()}.npy')
    else:
        sampledata_file = args.sample_input
    data = sampledata.get(sampledata_file)
    if np.max(data) > 127 or np.min(data) < -128:
        raise ValueError(f'Input data {sampledata_file} contains values that exceed 8-bit!')
    # Work with 1D input data
    if len(data.shape) < 3:
        data = np.expand_dims(data, axis=2)

    input_size = list(data.shape)

    if args.input_csv_format == 555:
        assert input_size[0] == 3
        data = data & ~0x7
    elif args.input_csv_format == 565:
        assert input_size[0] == 3
        data[0] = data[0] & ~0x7
        data[1] = data[1] & ~0x3
        data[2] = data[2] & ~0x7

    # Trace output sizes of the network
    auto_input_dim = [None] * layers
    input_dim = [None] * layers
    pooled_dim = [None] * layers
    output_dim = [None] * layers

    auto_input_dim[0] = [input_size[1], input_size[2]]
    if conf_input_dim[0] is None:
        input_dim[0] = auto_input_dim[0]
    else:
        input_dim[0] = conf_input_dim[0]
    for ll in range(layers):
        if input_channels[ll] <= 0:
            eprint(f'Must specify `in_channels` for layer {ll}.')
            sys.exit(1)
        if operator[ll] != op.NONE:
            assert weights[ll].min() >= -1 << quantization[ll] - 1
            assert weights[ll].max() <= (1 << quantization[ll] - 1) - 1

        if input_dim[ll] is None:
            if in_sequences[ll] is not None:
                if isinstance(in_sequences[ll], list):
                    dim = output_dim[in_sequences[ll][0]]
                    for _, e in enumerate(in_sequences[ll], start=1):
                        if output_dim[e] != dim:
                            eprint('Cannot concatenate outputs of different dimensions in layer '
                                   f'{ll}: {dim} vs {output_dim[e]}.')
                            sys.exit(1)
                    auto_input_dim[ll] = dim
                else:
                    auto_input_dim[ll] = output_dim[in_sequences[ll]]
            else:
                auto_input_dim[ll] = output_dim[ll-1]
            if conf_input_dim[ll] is None:
                input_dim[ll] = auto_input_dim[ll]
            else:
                input_dim[ll] = conf_input_dim[ll]
        if pool[ll][0] > 1 or pool[ll][1] > 1:
            if operator[ll] != op.CONV1D:
                if pool_stride[ll][0] != pool_stride[ll][1]:
                    eprint(f'{op.string(operator[ll])} in layer {ll} does not support non-square '
                           f'pooling stride (currently set to '
                           f'{pool_stride[ll][0]}x{pool_stride[ll][1]}).')
                    sys.exit(1)
                pooled_size = [(input_dim[ll][0] + pool_stride[ll][0] - pool[ll][0])
                               // pool_stride[ll][0],
                               (input_dim[ll][1] + pool_stride[ll][1] - pool[ll][1])
                               // pool_stride[ll][1]]
            else:
                pooled_size = [(input_dim[ll][0] + pool_stride[ll][0] - pool[ll][0])
                               // pool_stride[ll][0],
                               1]
        else:
            pooled_size = input_dim[ll]

        pooled_dim[ll] = pooled_size
        if any(dim == 0 for dim in pooled_dim[ll]):
            eprint(f'Pooling in layer {ll} results in a zero data dimension '
                   f'(input {input_dim[ll]}, pooled {pooled_dim[ll]}).')
            sys.exit(1)

        if operator[ll] != op.CONV1D:
            if stride[ll][0] != stride[ll][1]:
                eprint(f'{op.string(operator[ll])} in layer {ll} does not support non-square '
                       f'stride (currently set to {stride[ll][0]}x{stride[ll][1]}).')
                sys.exit(1)
            if operator[ll] != op.CONVTRANSPOSE2D and stride[ll][0] != 1:
                eprint(f'{op.string(operator[ll])} in layer {ll} does not support stride other '
                       f'than 1 (currently set to {stride[ll][0]}x{stride[ll][1]}).')
                sys.exit(1)
            if operator[ll] in [op.NONE, op.CONV2D]:
                output_dim[ll] = [(pooled_size[0] - dilation[ll][0] * (kernel_size[ll][0] - 1)
                                   - 1 + 2 * padding[ll][0]) // stride[ll][0] + 1,
                                  (pooled_size[1] - dilation[ll][1] * (kernel_size[ll][1] - 1)
                                   - 1 + 2 * padding[ll][1]) // stride[ll][1] + 1]
            elif operator[ll] == op.CONVTRANSPOSE2D:
                # output padding is always 1
                output_padding = 1
                output_dim[ll] = [(pooled_size[0] - 1) * stride[ll][0] - 2 * padding[ll][0]
                                  + dilation[ll][0] * (kernel_size[ll][0] - 1)
                                  + output_padding + 1,
                                  (pooled_size[1] - 1) * stride[ll][1] - 2 * padding[ll][1]
                                  + dilation[ll][1] * (kernel_size[ll][1] - 1)
                                  + output_padding + 1]
            else:  # Element-wise
                output_dim[ll] = [pooled_size[0], pooled_size[1]]
            if flatten[ll]:
                output_dim[ll] = [1, 1]
                input_channels[ll] //= pooled_dim[ll][0] * pooled_dim[ll][1]
            if padding[ll][0] >= 3:
                eprint(f'{op.string(operator[ll])} in layer {ll} does not support `pad` >= 3 '
                       f'(currently set to {padding[ll][0]}).')
                sys.exit(1)
        else:
            # We don't have to consider padding for the width calculation,
            # since padding has to be a multiple of 3 and we check for that.
            if args.device == 84:
                if pooled_size[0] % 3 != 0:
                    eprint(f'{op.string(operator[ll])} in layer {ll} requires a multiple of 3 for'
                           f'the pooled input length (currently {pooled_size[0]}).')
                    sys.exit(1)
                if padding[ll][0] % 3 != 0:
                    eprint(f'{op.string(operator[ll])} in layer {ll} requires a multiple of 3 for '
                           f'`pad` (currently set to {padding[ll][0]}).')
                    sys.exit(1)
            else:
                if padding[ll][0] >= 3:
                    eprint(f'{op.string(operator[ll])} in layer {ll} does not support `pad` >= 3 '
                           f'(currently set to {padding[ll][0]}).')
                    sys.exit(1)
            output_dim[ll] = [(pooled_size[0] - dilation[ll][0] * (kernel_size[ll][0] - 1) - 1 +
                               2 * padding[ll][0]) // stride[ll][0] + 1,
                              1]

        # Prohibit pad greater than or equal to kernel size
        if padding[ll][0] >= kernel_size[ll][0] or padding[ll][1] >= kernel_size[ll][1]:
            eprint(f'Pad size ({padding[ll]}) for layer {ll} is greater than or equal to'
                   f' kernel size ({kernel_size[ll]}).')
            sys.exit(1)

        # Check for max dimensions
        if any(dim > tc.dev.MAX_ROW_COL for dim in input_dim[ll]):
            eprint(f'Input dimension {input_dim[ll]} exceeds system maximum of '
                   f'{tc.dev.MAX_ROW_COL} in layer {ll}.')
            sys.exit(1)
        if any(dim > tc.dev.MAX_ROW_COL for dim in output_dim[ll]):
            eprint(f'Output dimension {output_dim[ll]} exceeds system maximum of '
                   f'{tc.dev.MAX_ROW_COL} in layer {ll}.')
            sys.exit(1)

        assert input_channels[ll] > 0

    if args.riscv and not args.riscv_cache and args.embedded_code:
        eprint("Embedded code on RISC-V requires --riscv-cache.")
        sys.exit(1)

    if args.device != devices.CMSISNN:
        tn = create_net(
            args.prefix,
            args.verbose,
            args.verbose_all,
            args.debug,
            args.debug_computation,
            args.debug_latency,
            args.no_error_stop,
            args.overwrite_ok,
            args.log,
            apb_base,
            layers,
            operator,
            input_dim,
            pooled_dim,
            output_dim,
            processor_map,
            output_processor_map,
            kernel_size,
            quantization,
            output_shift,
            input_channels,
            output_channels,
            conv_groups,
            output_width,
            padding,
            dilation,
            stride,
            pool,
            pool_stride,
            pool_average,
            activation,
            data,
            weights,
            bias,
            big_data,
            fc_weights,
            fc_bias,
            args.input_split,
            input_offset,
            output_offset,
            streaming,
            flatten,
            operands,
            eltwise,
            pool_first,
            in_sequences,
            args.input_filename,
            args.output_filename,
            args.c_filename,
            args.test_dir,
            args.runtest_filename,
            args.log_filename,
            args.zero_unused,
            args.timeout,
            not args.top_level,
            args.verify_writes,
            args.verify_kernels,
            args.embedded_code,
            args.compact_weights,
            args.compact_data,
            args.write_zero_registers,
            args.weight_filename,
            args.sample_filename,
            args.device,
            args.init_tram,
            args.avg_pool_rounding,
            args.fifo,
            args.fast_fifo,
            args.fast_fifo_quad,
            args.zero_sram,
            args.mlator,
            args.one_shot,
            args.stop_start,
            args.mexpress,
            args.riscv,
            args.riscv_exclusive,
            args.riscv_flash,
            args.riscv_cache,
            args.riscv_debug,
            args.riscv_debugwait,
            args.override_start,
            args.increase_start,
            args.override_rollover,
            args.override_delta1,
            args.increase_delta1,
            args.override_delta2,
            args.increase_delta2,
            args.slow_load,
            args.synthesize_input,
            args.mlator_noverify,
            args.input_csv,
            args.input_csv_period,
            args.input_csv_format,
            args.input_csv_retrace,
            args.input_fifo,
            args.input_sync,
            args.deepsleep,
            args.powerdown,
            args.simple1b,
            args.legacy_test,
            args.log_intermediate,
            args.log_pooling,
            args.allow_streaming,
            args.softmax,
            args.unload,
            args.clock_trim,
            args.repeat_layers,
            args.fixed_input,
            args.max_count,
            args.boost,
            args.forever,
            write_gap,
<<<<<<< HEAD
            args.start_layer,
            args.pipeline,
            args.reshape_inputs,
            args.link_layer,
=======
            args.energy,
>>>>>>> 19e601b8
        )
        if not args.embedded_code and args.autogen.lower() != 'none':
            rtlsim.append_regression(
                args.top_level,
                tn,
                args.queue_name,
                args.autogen,
            )
    else:
        eprint('CMSIS-NN code generation is unsupported.', error=False)

        cmsisnn.create_net(
            args.prefix,
            args.verbose,
            args.verbose_all,
            args.debug,
            args.log,
            layers,
            operator,
            auto_input_dim,
            input_dim,
            pooled_dim,
            output_dim,
            kernel_size,
            quantization,
            output_shift,
            input_channels,
            output_channels,
            conv_groups,
            output_width,
            padding,
            dilation,
            stride,
            pool,
            pool_stride,
            pool_average,
            activation,
            data,
            weights,
            bias,
            fc_weights,
            fc_bias,
            flatten,
            operands,
            eltwise,
            pool_first,
            in_sequences,
            args.c_filename,
            args.test_dir,
            args.log_filename,
            args.weight_filename,
            args.sample_filename,
            args.avg_pool_rounding,
            args.device,
            args.legacy_test,
        )

    print("SUMMARY OF OPS")
    stats.print_summary(factor=args.repeat_layers, debug=args.debug)


def signal_handler(
        _signal,
        _frame,
):
    """
    Ctrl+C handler
    """
    sys.exit(0)


if __name__ == '__main__':
    signal.signal(signal.SIGINT, signal_handler)
    main()<|MERGE_RESOLUTION|>--- conflicted
+++ resolved
@@ -153,14 +153,11 @@
         boost=None,
         forever=False,
         write_gap=None,
-<<<<<<< HEAD
         start_layer=0,
         pipeline=False,
         reshape_inputs=False,
         link_layer=False,
-=======
         measure_energy=False,
->>>>>>> 19e601b8
 ):
     """
     Chain multiple CNN layers, create and save input and output
@@ -2716,14 +2713,11 @@
             args.boost,
             args.forever,
             write_gap,
-<<<<<<< HEAD
             args.start_layer,
             args.pipeline,
             args.reshape_inputs,
             args.link_layer,
-=======
             args.energy,
->>>>>>> 19e601b8
         )
         if not args.embedded_code and args.autogen.lower() != 'none':
             rtlsim.append_regression(
