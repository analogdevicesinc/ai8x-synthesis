#!/usr/bin/env python3
###################################################################################################
# Copyright (C) Maxim Integrated Products, Inc. All Rights Reserved.
#
# Maxim Integrated Products, Inc. Default Copyright Notice:
# https://www.maximintegrated.com/en/aboutus/legal/copyrights.html
###################################################################################################
"""
Embedded network and simulation test generator program for Tornado CNN
"""
import hashlib
import os
import signal
import sys

import numpy as np

import apbaccess
import assets
import checkpoint
import cmsisnn
import commandline
import compute
import devices
import kbias
import kernels
import load
import onnxcp
import op
import rtlsim
import sampledata
import sampleweight
import stats
import tornadocnn as tc
import yamlcfg
from eprint import eprint
from simulate import conv1d_layer, conv2d_layer, convtranspose2d_layer, \
    linear_layer, passthrough_layer, eltwise_layer, \
    pooling_layer, show_data
from utils import ffs, fls, popcount


def create_net(  # pylint: disable=too-many-arguments,too-many-locals,too-many-branches
        prefix,
        verbose,
        verbose_all,
        debug,
        debug_computation,
        debug_latency,  # pylint: disable=unused-argument
        no_error_stop,
        overwrite_ok,
        log,
        apb_base,
        layers,
        operator,
        input_dim,
        pooled_dim,
        output_dim,
        processor_map,
        output_processor_map,
        kernel_size,
        quantization,
        output_shift,
        input_chan,
        output_chan,
        conv_groups,
        output_width,
        padding,
        dilation,
        stride,
        pool,
        pool_stride,
        pool_average,
        activation,
        data,
        kernel,
        bias,
        big_data,
        fc_weights,
        fc_bias,
        split,
        in_offset,
        out_offset,
        streaming,
        flatten,
        operands,
        eltwise,
        pool_first,
        in_sequences,
        input_filename,
        output_filename,
        c_filename,
        base_directory,
        runtest_filename,
        log_filename,
        zero_unused,
        timeout,
        block_mode,
        verify_writes=False,
        verify_kernels=False,
        embedded_code=False,
        compact_weights=False,
        compact_data=False,
        write_zero_regs=False,
        weight_filename=None,
        sample_filename=None,
        device=84,
        init_tram=False,
        avg_pool_rounding=False,
        fifo=False,
        fast_fifo=False,
        fast_fifo_quad=False,
        zero_sram=False,
        mlator=False,
        oneshot=0,
        stopstart=False,
        mexpress=False,
        riscv=False,
        riscv_exclusive=False,
        riscv_flash=False,
        riscv_cache=False,
        riscv_debug=False,
        riscv_debugwait=True,
        override_start=None,
        increase_start=0,
        override_rollover=None,
        override_delta1=None,
        increase_delta1=0,
        override_delta2=None,
        increase_delta2=0,
        slow_load=False,
        synthesize_input=None,
        mlator_noverify=False,
        input_csv=None,
        input_csv_period=None,
        input_csv_format=None,
        input_csv_retrace=None,
        input_fifo=False,
        input_sync=False,
        sleep=False,
        powerdown=False,
        simple1b=False,
        legacy_test=True,
        legacy_kernels=False,
        log_intermediate=False,
        log_pooling=False,
        allow_streaming=False,
        softmax=False,
        unload=False,
        clock_trim=None,
        repeat_layers=1,
        fixed_input=False,
        max_count=None,
        boost=None,
        forever=False,
        write_gap=None,
        start_layer=0,
        pipeline=False,
        reshape_inputs=False,
        link_layer=False,
        measure_energy=False,
<<<<<<< HEAD
        rd_ahead=False,
        calcx4=False,
=======
        board_name='',
>>>>>>> 6366c870
):
    """
    Chain multiple CNN layers, create and save input and output
    """
    in_expand = [0] * layers
    out_expand = [0] * layers
    in_expand_thresh = [0] * layers
    out_expand_thresh = [0] * layers
    tram_max = [0] * layers

    input_dim_str = [None] * layers
    output_dim_str = [None] * layers
    kernel_size_str = [None] * layers
    pool_str = [None] * layers
    padding_str = [None] * layers
    pool_stride_str = [None] * layers
    stride_str = [None] * layers

    if start_layer > tc.dev.MAX_START_LAYER:
        eprint(f"--start-layer is set to {start_layer}, but the device only supports "
               f"a maximum of {tc.dev.MAX_START_LAYER}.")
        sys.exit(1)

    if link_layer and not hasattr(tc.dev, 'LREG_NXTLYR'):
        eprint("--link-layer is not supported on this device.")
        sys.exit(1)

    if riscv_debug:
        riscv = True
    if riscv_cache:
        riscv = True
        riscv_flash = True
    if riscv_flash or riscv_exclusive:
        riscv = True

    # Check streaming and FIFO constraints
    if fast_fifo_quad:
        fast_fifo = True
    if fast_fifo:
        fifo = True
        fifo_group = True
    else:
        fifo_group = False
    if fifo:
        if input_chan[0] > 16 or big_data[0] and input_chan[0] > 4:
            eprint("Using the FIFO is restricted to a maximum of 4 input channels (CHW) or "
                   f"16 channels (HWC); this test is using {input_chan[0]} channels.")
            sys.exit(1)
        if big_data[0] and processor_map[0] & ~0x0001000100010001 != 0 \
           or not big_data[0] and processor_map[0] & ~0x000f000f000f000f != 0:
            eprint("The FIFO is restricted to processors 0, 16, 32, 48 (CHW) or "
                   "0-3, 16-19, 32-35, 48-51 (HWC).")
            sys.exit(1)
        if fast_fifo:
            if big_data[0] and input_chan[0] > 1:
                eprint("Fast FIFO supports only a single CHW input channel; "
                       f"this test is using {input_chan[0]} channels.")
                sys.exit(1)
            elif not big_data[0] and input_chan[0] > 4:
                eprint("Fast FIFO supports up to four HWC input channels; "
                       f"this test is using {input_chan[0]} channels.")
                sys.exit(1)
            if processor_map[0] != 1 and processor_map[0] & 0x0e == 0:
                fifo_group = False
            if output_width[0] != 8:
                eprint('Single-layer fast FIFO setup requires output width of 8.')
                sys.exit(1)
            if operator[0] not in [op.CONV1D, op.CONV2D, op.CONVTRANSPOSE2D]:
                eprint('Fast FIFO requies a convolution operation in the first layer.')
                sys.exit(1)
    elif streaming[0] and not allow_streaming:
        eprint('Streaming in the first layer requires use of a FIFO.')
        sys.exit(1)

    if mlator and (output_dim[-1][0] * output_dim[-1][1] < 4 or output_width[-1] > 8):
        eprint('--mlator should only be used with 4 or more 8-bit outputs per channel; ignoring.',
               error=False)
        mlator = False

    processor_map_0 = processor_map[0]
    if fast_fifo_quad:
        processor_map[0] = processor_map_0 << 48 | processor_map_0 << 32 \
            | processor_map_0 << 16 | processor_map_0

    # Check that input channels are in separate memory instances if CHW (big) data format is used,
    # and calculate input and output expansion
    for ll in range(layers):
        if quantization[ll] is None:
            quantization[ll] = 8  # Set default
        if output_shift[ll] is None:
            output_shift[ll] = 0  # Set default

        if output_shift[ll] < -15 or output_shift[ll] > 15:
            implicit_shift = 8 - quantization[ll]
            eprint(f"Layer {ll} with {quantization[ll]}-bit weight quantization supports an "
                   f"output_shift range of [{-15 - implicit_shift}, +{15 - implicit_shift}]. "
                   f"The specified value of output_shift is {output_shift[ll] - implicit_shift} "
                   "which exceeds the system limits.")
            sys.exit(1)

        if big_data[ll]:
            p = processor_map[ll] >> (ffs(processor_map[ll]) & ~(tc.dev.P_SHARED-1))
            while p:
                if popcount(p & (tc.dev.P_SHARED-1)) > 1:
                    eprint(f"Layer {ll} uses CHW (big data) input format, but multiple channels "
                           "share the same memory instance. Modify the processor map for "
                           f"layer {ll}.")
                    sys.exit(1)
                p >>= tc.dev.P_SHARED

        out_expand[ll] = (output_chan[ll] + tc.dev.MAX_PROC-1) // tc.dev.MAX_PROC
        out_expand_thresh[ll] = (output_chan[ll] + out_expand[ll]-1) // out_expand[ll]
        if output_chan[ll] > tc.dev.MAX_PROC:
            out_expand_thresh[ll] = \
                min((out_expand_thresh[ll] + tc.dev.P_SHARED-1) & ~(tc.dev.P_SHARED-1),
                    tc.dev.MAX_PROC)
        in_expand[ll] = (input_chan[ll] + tc.dev.MAX_PROC-1) // tc.dev.MAX_PROC
        in_expand_thresh[ll] = (input_chan[ll] + in_expand[ll]-1) // in_expand[ll]

        if input_chan[ll] > tc.dev.MAX_PROC:
            in_expand_thresh[ll] = \
                min((in_expand_thresh[ll] + tc.dev.P_SHARED-1) & ~(tc.dev.P_SHARED-1),
                    tc.dev.MAX_PROC)

        assert input_dim[ll][0] * input_dim[ll][1] * in_expand[ll] < tc.dev.FRAME_SIZE_MAX

        # Data memory size check - 4 channels share one instance unless CHW format
        in_size = input_dim[ll][0] * input_dim[ll][1] * in_expand[ll] * operands[ll] \
            * (1 if big_data[ll] else 4)
        if not streaming[ll] and in_size + in_offset[ll] > tc.dev.INSTANCE_WIDTH*16:
            eprint(f'Layer {ll}: {1 if big_data[ll] else 4}-channel input size {in_size} '
                   f'with input offset 0x{in_offset[ll]:04x} and expansion {in_expand[ll]}x '
                   f'exceeds data memory instance size of {tc.dev.INSTANCE_WIDTH*16}.')
            sys.exit(1)
        out_size = output_dim[ll][0] * output_dim[ll][1] * out_expand[ll] \
            * 4 * output_width[ll] // 8
        if (not streaming[ll] or ll == layers - 1) \
           and out_size + out_offset[ll] > tc.dev.INSTANCE_WIDTH*16:
            eprint(f'Layer {ll}: 4-channel, {output_width[ll]}-bit output size {out_size} '
                   f'with output offset 0x{out_offset[ll]:04x} and expansion {out_expand[ll]}x '
                   f'exceeds data memory instance size of {tc.dev.INSTANCE_WIDTH*16}.')
            sys.exit(1)

        if operator[ll] != op.CONV1D:
            input_dim_str[ll] = f'{input_dim[ll][0]}x{input_dim[ll][1]}'
            output_dim_str[ll] = f'{output_dim[ll][0]}x{output_dim[ll][1]}'
            kernel_size_str[ll] = f'{kernel_size[ll][0]}x{kernel_size[ll][1]}'
            pool_str[ll] = f'{pool[ll][0]}x{pool[ll][1]}' \
                if pool[ll][0] > 1 or pool[ll][1] > 1 else '0x0'
            padding_str[ll] = f'{padding[ll][0]}/{padding[ll][1]}'
            pool_stride_str[ll] = f'{pool_stride[ll][0]}/{pool_stride[ll][1]}'
            stride_str[ll] = f'{stride[ll][0]}/{stride[ll][1]}'
        else:
            input_dim_str[ll] = f'{input_dim[ll][0]}'
            output_dim_str[ll] = f'{output_dim[ll][0]}'
            kernel_size_str[ll] = f'{kernel_size[ll][0]}'
            pool_str[ll] = f'{pool[ll][0]}' \
                if pool[ll][0] > 1 or pool[ll][1] > 1 else '0'
            padding_str[ll] = f'{padding[ll][0]}'
            pool_stride_str[ll] = f'{pool_stride[ll][0]}'
            stride_str[ll] = f'{stride[ll][0]}'

        if operator[ll] == op.NONE:
            tram_max[ll] = 1
        else:
            tram_max[ll] = max(0, pooled_dim[ll][1] + 2*padding[ll][1] - kernel_size[ll][1]) + 1
            if operator[ll] == op.CONVTRANSPOSE2D:
                tram_max[ll] *= stride[ll][1]

        if input_chan[ll] % conv_groups[ll] != 0 or output_chan[ll] % conv_groups[ll] != 0:
            eprint(f'Layer {ll}: convolution groups ({conv_groups[ll]}) does not divide'
                   f' the input channels ({input_chan[ll]}) or'
                   f' output channels ({output_chan[ll]}).')
            sys.exit(1)

        if flatten[ll] and operator[ll] == op.NONE:
            eprint(f'Layer {ll}: `flatten` is not compatible with passthrough layers.')
            sys.exit(1)

        if conv_groups[ll] > 1:
            if not tc.dev.SUPPORT_DEPTHWISE:
                eprint(f'Layer {ll}: convolution groups ({conv_groups[ll]}) > 1 are not supported'
                       f' on this device.')
                sys.exit(1)
            if conv_groups[ll] != input_chan[ll] or conv_groups[ll] != output_chan[ll]:
                eprint(f'Layer {ll}: convolution groups ({conv_groups[ll]}) must be equal to the'
                       f' number of input channels ({input_chan[ll]}), and output '
                       f' channels ({output_chan[ll]}) must be equal to input channels.')
                sys.exit(1)

    # Create comment of the form "k1_b0-1x32x32b_2x2s2p14-..."
    test_name = prefix
    if not embedded_code:
        for ll in range(start_layer, layers):
            test_name += f'-{input_chan[ll]}x{input_dim_str[ll]}' \
                         f'{"b" if big_data[ll] else "l"}' \
                         f'{"f" if flatten[ll] else ""}_' \
                         + ("avg" if pool_average[ll]
                            and (pool[ll][0] > 1 or pool[ll][1] > 1) else "") \
                         + ("max" if not pool_average[ll]
                            and (pool[ll][0] > 1 or pool[ll][1] > 1) else "") \
                         + f'{pool_str[ll]}s{pool_stride[ll][0]}' \
                         f'p{padding[ll][0]}' \
                         f'm{output_chan[ll]}'
            if activation[ll] == op.ACT_RELU:
                test_name += "_relu"
            elif activation[ll] == op.ACT_ABS:
                test_name += "_abs"
        if repeat_layers > 1:
            test_name += f'_repeat{repeat_layers}'
    MAX_PATH = 255
    if len(test_name) + len(base_directory) > MAX_PATH - 10:
        h = hashlib.md5(test_name.encode()).hexdigest()  # Immutable hash from test name
        cutoff = MAX_PATH - len(test_name) - len(base_directory) - len(h) - 10
        test_name = test_name[:cutoff] + '-' + h
    print(f'{test_name}...')

    os.makedirs(os.path.join(base_directory, test_name), exist_ok=True)

    # Redirect stdout?
    if log:
        sys.stdout = open(os.path.join(base_directory, test_name, log_filename), 'w')
        print(f'{" ".join(str(x) for x in sys.argv)}')
        print(f'{devices.partnum(device)}\n')
        print(f'{test_name}')

    if block_mode:
        filename = input_filename + '.mem'
    else:
        filename = c_filename + ('_riscv' if riscv else '') + '.c'
    if not block_mode and (embedded_code or compact_data):
        sampledata_header = \
            open(os.path.join(base_directory, test_name, sample_filename), mode='w')
    else:
        sampledata_header = None
    if not block_mode and (embedded_code or mexpress or compact_weights):
        weight_header = \
            open(os.path.join(base_directory, test_name, weight_filename), mode='w')
    else:
        weight_header = None

    # Calculate the groups needed, and groups and processors used overall
    processors_used = 0
    group_map = []
    for ll in range(layers):
        bits = processor_map[ll]
        processors_used |= bits

        if input_chan[ll] > tc.dev.MAX_CHANNELS:
            eprint(f'Layer {ll} is configured for {input_chan[ll]} inputs, which exceeds '
                   f'the system maximum of {tc.dev.MAX_CHANNELS}.')
            sys.exit(1)
        if output_chan[ll] > tc.dev.MAX_CHANNELS:
            eprint(f'Layer {ll} is configured for {output_chan[ll]} outputs, which exceeds '
                   f'the system maximum of {tc.dev.MAX_CHANNELS}.')
            sys.exit(1)
        if (ll != 0 or not fast_fifo_quad) \
           and popcount(processor_map[ll]) != in_expand_thresh[ll]:
            eprint(f'Layer {ll} has {input_chan[ll]} inputs with input expansion '
                   f'{in_expand[ll]}, {operands[ll]} operands, threshold {in_expand_thresh[ll]}, '
                   f'but enabled processor map 0x{processor_map[ll]:016x} '
                   f'has {popcount(processor_map[ll])} bits instead of the '
                   f'expected number of {in_expand_thresh[ll]}.')
            sys.exit(1)
        if ll == 0 and fast_fifo_quad and popcount(processor_map_0) != in_expand_thresh[ll]:
            eprint(f'Layer {ll} has {input_chan[ll]} inputs with input expansion '
                   f'{in_expand[ll]}, threshold {in_expand_thresh[ll]}, but '
                   f'enabled processor map 0x{processor_map[ll]:016x} '
                   f'has {popcount(processor_map[ll])} bits instead of the '
                   f'expected number of {in_expand_thresh[ll]}.')
            sys.exit(1)
        if popcount(output_processor_map[ll]) != out_expand_thresh[ll]:
            eprint(f'Layer {ll} has {output_chan[ll]} outputs with output expansion '
                   f'{out_expand[ll]}, threshold {out_expand_thresh[ll]}, but '
                   f'processor output map 0x{output_processor_map[ll]:016x} '
                   f'has {popcount(output_processor_map[ll])} bits instead of the '
                   f'expected number of {out_expand_thresh[ll]}.')
            sys.exit(1)
        this_map = []
        for group in range(tc.dev.P_NUMGROUPS):
            if (processor_map[ll] >> group*tc.dev.P_NUMPRO) % 2**tc.dev.P_NUMPRO:
                this_map.append(group)
        group_map.append(this_map)

        # Ensure input and output map are the same for passthrough layers
        if operator[ll] == op.NONE:
            for group in range(tc.dev.P_NUMGROUPS):
                in_pro = 2**popcount(
                    (processor_map[ll] >> group*tc.dev.P_NUMPRO) % 2**tc.dev.P_NUMPRO
                ) - 1
                out_pro = (output_processor_map[ll] >> group*tc.dev.P_NUMPRO) % 2**tc.dev.P_NUMPRO
                if out_pro != 0:
                    out_pro >>= ffs(out_pro)
                if out_pro != in_pro:
                    eprint(f'Layer {ll} is a pass-through layer. The output processors must be a '
                           'packed version of the input processors for each x16. Configured are: '
                           f'input {processor_map[ll]:08x}, output '
                           f'{output_processor_map[ll]:08x}.')

    groups_used = []
    for group in range(tc.dev.P_NUMGROUPS):
        if ((processors_used |
             output_processor_map[-1]) >> group*tc.dev.P_NUMPRO) % 2**tc.dev.P_NUMPRO:
            groups_used.append(group)

    if 0 not in groups_used:
        eprint('Group 0 is not used, this currently does not work.')
        sys.exit(1)

    # Create ARM code wrapper if needed
    if riscv and not block_mode:
        with open(os.path.join(base_directory, test_name, c_filename + '.c'), mode='w') as f:
            apb = apbaccess.apbwriter(
                f,
                apb_base,
                device=device,
                master=False,
                riscv=False,
                riscv_flash=riscv_flash,
                riscv_cache=riscv_cache,
                riscv_exclusive=riscv_exclusive,
                sleep=sleep,
            )
            apb.copyright_header()

            apb.output(f'// ARM wrapper code\n// {test_name}\n')
            apb.output(f'// Created using {" ".join(str(x) for x in sys.argv)}\n')

            apb.header(
                embedded_arm=embedded_code,
                fail_indicator=forever,
                measure_energy=measure_energy,
            )
            apb.main(
                clock_trim=clock_trim,
                embedded_arm=embedded_code,
                groups=list(set().union(groups_used)),
                boost=boost,
                forever=forever,
                mexpress=mexpress,
                fifo=fifo,
                measure_energy=measure_energy,
            )

    if input_csv is not None:
        csv = os.path.join(base_directory, test_name, input_csv)
    else:
        csv = None

    with open(os.path.join(base_directory, test_name, filename), mode='w') as memfile:
        apb = apbaccess.apbwriter(
            memfile,
            apb_base,
            block_level=block_mode,
            verify_writes=verify_writes,
            no_error_stop=no_error_stop,
            weight_header=weight_header,
            sampledata_header=sampledata_header,
            embedded_code=embedded_code,
            compact_weights=compact_weights or mexpress,
            compact_data=compact_data,
            write_zero_registers=write_zero_regs,
            weight_filename=weight_filename,
            sample_filename=sample_filename,
            device=device,
            verify_kernels=verify_kernels,
            master=groups_used[0] if oneshot > 0 or stopstart else False,
            riscv=True if riscv else None,
            riscv_flash=riscv_flash,
            riscv_cache=riscv_cache,
            riscv_debug=riscv_debug,
            riscv_debugwait=riscv_debugwait,
            fast_fifo=fast_fifo,
            input_csv=input_csv,
            input_csv_format=input_csv_format,
            input_chan=input_chan[0],
            sleep=sleep,
        )

        apb.copyright_header()

        apb.output(f'// {test_name}\n')
        apb.output(f'// Created using {" ".join(str(x) for x in sys.argv)}\n')

        # Human readable description of test
        apb.output(f'\n// Configuring {repeat_layers * layers} '
                   f'layer{"s" if repeat_layers * layers > 1 else ""}:\n')

        for r in range(repeat_layers):
            for ll in range(start_layer, layers):
                apb.output(f'// Layer {r * layers + ll}: '
                           f'{str(operands[ll])+"x" if operands[ll] > 1 else ""}'
                           f'{input_chan[ll]}x{input_dim_str[ll]} ('
                           f'{"streaming " if streaming[ll] else ""}'
                           f'{"flattened " if flatten[ll] else ""}'
                           f'{"CHW/big data)" if big_data[ll] else "HWC/little data)"}, ')
                if pool[ll][0] > 1 or pool[ll][1] > 1:
                    apb.output(f'{pool_str[ll]} {"avg" if pool_average[ll] else "max"} '
                               f'pool with stride {pool_stride_str[ll]}')
                else:
                    apb.output('no pooling')
                if operator[ll] in [op.CONV1D, op.CONV2D, op.CONVTRANSPOSE2D]:
                    conv_str = f', {op.string(operator[ll])} with kernel size ' \
                               f'{kernel_size_str[ll]}, ' \
                               f'stride {stride_str[ll]}, ' \
                               f'pad {padding_str[ll]}, '
                else:
                    conv_str = ', no convolution, '
                apb.output(conv_str +
                           f'{output_chan[ll]}x{output_dim_str[ll]} output\n')

        apb.output('\n')
        apb.header(
            fail_indicator=forever,
            measure_energy=measure_energy,
        )

        if embedded_code or compact_data or mexpress:
            apb.output('void memcpy32(uint32_t *dst, const uint32_t *src, int n)\n{\n')
            apb.output('  while (n-- > 0) {\n'
                       '    *dst++ = *src++;\n'
                       '  }\n}\n\n')

        if (embedded_code and not fifo) or compact_data or input_csv:
            # Pre-define data memory loader. Inline later when generating RTL sim.
            if input_fifo:
                apb.output('#define USE_FIFO\n')
            load.load(
                True,
                apb,
                big_data[0],
                processor_map_0,
                in_offset[0],
                [input_chan[0], input_dim[0][0], input_dim[0][1]],
                in_expand[0],
                operands[0],
                in_expand_thresh[0],
                data,
                padding[0],
                split=split,
                fifo=fifo,
                slowdown=slow_load,
                synthesize=synthesize_input,
                riscv_flash=riscv_flash,
                csv_file=csv,
                camera_format=input_csv_format,
                camera_retrace=input_csv_retrace,
                fixed_input=fixed_input,
                debug=debug,
            )
        if not block_mode and (embedded_code or mexpress or compact_weights):
            # Pre-define the kernels and bias values
            kern_offs, kern_len = kernels.load(
                verbose,
                True,
                device,
                apb,
                0,
                layers,
                operator,
                kernel,
                kernel_size,
                quantization,
                processor_map,
                output_processor_map,
                input_chan,
                output_chan,
                out_expand,
                out_expand_thresh,
                in_expand,
                in_expand_thresh,
                flatten,
                mexpress,
                verify_kernels,
                riscv_flash and not riscv_cache,
                fast_fifo_quad,
                debug,
                block_mode,
                legacy_kernels=legacy_kernels,
                calcx4=calcx4,
            )
            bias_offs, bias_group, group_bias_max = kbias.load(
                verbose,
                True,
                apb,
                layers,
                bias,
                quantization,
                group_map,
                output_chan,
                streaming,
                debug,
            )

        apb.load_header()

        # Initialize CNN registers

        if verbose:
            # startup, lat = stats.calc_latency(
            #     streaming,
            #     layers,
            #     eltwise,
            #     pool,
            #     pooled_dim,
            #     in_expand,
            #     output_chan,
            #     output_dim,
            #     input_dim,
            #     padding,
            #     kernel_size,
            # )
            # print('\nEstimated latency:')
            # print('------------------')
            # if lat is None:
            #     print('N/A')
            # else:
            #     total = startup
            #     print(f'Startup{startup:14,}')
            #     for k in range(start_layer, layers):
            #         total += lat[k][0]
            #         print(f'Layer {k:<3}{lat[k][0]:12,}', end='')
            #         if debug_latency:
            #             print('', lat[k][1])
            #         else:
            #             print('')
            #     print('           ==========')
            #     print(f'Total{total:16,} cycles')

            print('\nGlobal registers:')
            print('-----------------')

        # Reset
        if device != 84:
            apb.write_fifo_ctl(tc.dev.AON_CTL, tc.dev.AON_READY_SEL,
                               verbose, comment=' // AON control', force_write=True)

        # Disable completely unused groups
        for group in range(tc.dev.P_NUMGROUPS):
            if group not in groups_used:
                apb.write_ctl(group, tc.dev.REG_CTL, 0,
                              verbose, comment=f' // Disable group {group}')

        # Configure global control registers for used groups
        for _, group in enumerate(groups_used):
            if init_tram:
                # Zero out Tornado RAM
                if not embedded_code:
                    for p in range(tc.dev.P_NUMPRO):
                        for offs in range(tc.dev.TRAM_SIZE):
                            apb.write_tram(group, p, offs, 0, comment='Zero ')
                    apb.output('\n')
                else:
                    for p in range(tc.dev.P_NUMPRO):
                        addr = apb_base + tc.dev.C_GROUP_OFFS*group + tc.dev.C_TRAM_BASE \
                            + p * tc.dev.TRAM_OFFS * 4
                        apb.output(f'  memset((uint32_t *) 0x{addr:08x}, 0, '
                                   f'{tc.dev.TRAM_SIZE}); // Zero TRAM {group}\n')
                        apb.output('\n')

            # Stop state machine - will be overwritten later; enable FIFO
            val = tc.dev.READY_SEL << 1
            if fifo:
                val |= 1 << 15
            if device != 84:
                val |= 1 << 3  # Enable clocks
            if mexpress:
                val |= 1 << 20
            apb.write_ctl(group, tc.dev.REG_CTL, val,
                          verbose, comment=' // Stop SM')
            # SRAM Control - does not need to be changed
            apb.write_ctl(group, tc.dev.REG_SRAM, 0x40e,
                          verbose, comment=' // SRAM control')
            # Number of layers and start layer
            val = (repeat_layers * layers - 1) | (start_layer << 8)
            apb.write_ctl(group, tc.dev.REG_LCNT_MAX, val,
                          verbose, comment=' // Layer count')
            apb.output('\n')

        if device != 84 and zero_sram:
            for group in range(tc.dev.P_NUMGROUPS):
                apb.write_ctl(group, tc.dev.REG_SRAM_TEST, 1 << 0,
                              verbose, comment=' // Data SRAM BIST')
            for group in range(tc.dev.P_NUMGROUPS):
                apb.wait_ctl(group, tc.dev.REG_SRAM_TEST, 1 << 27 | 1 << 18, 1 << 27 | 1 << 18,
                             comment=' // Wait for BIST')
            for group in range(tc.dev.P_NUMGROUPS):
                apb.verify_ctl(group, tc.dev.REG_SRAM_TEST, 1 << 14, 0,
                               comment=' // Return on BIST error')
            for group in range(tc.dev.P_NUMGROUPS):
                apb.write_ctl(group, tc.dev.REG_SRAM_TEST, 0,
                              verbose, comment=' // Reset BIST', force_write=True)
            apb.output('\n')
            for group in range(tc.dev.P_NUMGROUPS):
                apb.write_ctl(group, tc.dev.REG_SRAM_TEST, 1 << 2,
                              verbose, comment=' // Mask SRAM BIST')
            for group in range(tc.dev.P_NUMGROUPS):
                apb.wait_ctl(group, tc.dev.REG_SRAM_TEST, 1 << 27 | 1 << 19, 1 << 27 | 1 << 19,
                             comment=' // Wait for BIST')
            for group in range(tc.dev.P_NUMGROUPS):
                apb.verify_ctl(group, tc.dev.REG_SRAM_TEST, 1 << 15, 0,
                               comment=' // Return on BIST error')
            for group in range(tc.dev.P_NUMGROUPS):
                apb.write_ctl(group, tc.dev.REG_SRAM_TEST, 0,
                              verbose, comment=' // Reset BIST', force_write=True)
            apb.output('\n')
            for group in range(tc.dev.P_NUMGROUPS):
                apb.write_ctl(group, tc.dev.REG_SRAM_TEST, 1 << 4,
                              verbose, comment=' // Tornado SRAM BIST')
            for group in range(tc.dev.P_NUMGROUPS):
                apb.wait_ctl(group, tc.dev.REG_SRAM_TEST, 1 << 27 | 1 << 20, 1 << 27 | 1 << 20,
                             comment=' // Wait for BIST')
            for group in range(tc.dev.P_NUMGROUPS):
                apb.verify_ctl(group, tc.dev.REG_SRAM_TEST, 1 << 16, 0,
                               comment=' // Return on BIST error')
            for group in range(tc.dev.P_NUMGROUPS):
                apb.write_ctl(group, tc.dev.REG_SRAM_TEST, 0,
                              verbose, comment=' // Reset BIST', force_write=True)
            apb.output('\n')
            for group in range(tc.dev.P_NUMGROUPS):
                apb.write_ctl(group, tc.dev.REG_SRAM_TEST, 1 << 6,
                              verbose, comment=' // Bias Rfile BIST')
            for group in range(tc.dev.P_NUMGROUPS):
                apb.wait_ctl(group, tc.dev.REG_SRAM_TEST, 1 << 27 | 1 << 21, 1 << 27 | 1 << 21,
                             comment=' // Wait for BIST')
            for group in range(tc.dev.P_NUMGROUPS):
                apb.verify_ctl(group, tc.dev.REG_SRAM_TEST, 1 << 17, 0,
                               comment=' // Return on BIST error')
            for group in range(tc.dev.P_NUMGROUPS):
                apb.write_ctl(group, tc.dev.REG_SRAM_TEST, 0,
                              verbose, comment=' // Reset BIST', force_write=True)
            apb.output('\n')

        if block_mode or not (embedded_code or mexpress or compact_weights):
            kern_offs, kern_len = kernels.load(
                verbose,
                embedded_code,
                device,
                apb,
                0,
                layers,
                operator,
                kernel,
                kernel_size,
                quantization,
                processor_map,
                output_processor_map,
                input_chan,
                output_chan,
                out_expand,
                out_expand_thresh,
                in_expand,
                in_expand_thresh,
                flatten,
                mexpress,
                verify_kernels,
                riscv_flash and not riscv_cache,
                fast_fifo_quad,
                debug,
                block_mode,
                legacy_kernels=legacy_kernels,
                calcx4=calcx4,
            )
            bias_offs, bias_group, group_bias_max = kbias.load(
                verbose,
                embedded_code,
                apb,
                layers,
                bias,
                quantization,
                group_map,
                output_chan,
                streaming,
                debug,
            )
        else:
            apb.output('  load_kernels();\n')
            if verify_kernels:
                apb.output('  if (!verify_kernels()) return 0;\n')
            if max(group_bias_max) > 0:
                apb.output('  load_bias();\n')

        if verbose:
            print('\nGlobal configuration:')
            print('---------------------')
            print(f'Used processors     = 0x{processors_used:016x}')
            print(f'Used groups         = {groups_used}')
            if start_layer > 0:
                print(f'Starting layer      = {start_layer}')

            print('\nPer-group configuration:')
            print('-----------------------')
            print(f'Used bias memory    = {group_bias_max}')

            print('\nPer-layer configuration:')
            print('------------------------')
            if repeat_layers > 1:
                print(f'Layer repeat count  = {repeat_layers}')
            print(f'Input dimensions    = {input_dim}')
            print(f'Input channels      = {input_chan}')
            print(f'Convolution groups  = {conv_groups}')
            print(f'Flatten             = {flatten}')
            print('Processor map       = [',
                  ', '.join('0x{:016x}'.format(k) for k in processor_map), ']', sep='',)
            if device != 84:
                print(f'Input expansion     = {in_expand}')
                print(f'Expansion threshold = {in_expand_thresh}')
                print('Element-wise op     = [',
                      ', '.join(op.string(k, elt=True) for k in eltwise), ']', sep='',)
                print(f'Operand expansion   = {operands}')

            print('Input offsets       = [',
                  ', '.join('0x{:04x}'.format(k) for k in in_offset), ']', sep='',)

            print(f'Output dimensions   = {output_dim}')
            print(f'Output channels     = {output_chan}')
            print('Output processors   = [',
                  ', '.join('0x{:016x}'.format(k) for k in output_processor_map), ']', sep='',)
            if device != 84:
                print(f'Output expansion    = {out_expand}')
                print(f'Expansion threshold = {out_expand_thresh}')
                print(f'Output data bits    = {output_width}')
            print('Output offsets      = [',
                  ', '.join('0x{:04x}'.format(k) for k in out_offset), ']', sep='',)

            print(f'Group map           = {group_map}')

            print(f'Kernel offsets      = {kern_offs}')
            print(f'Kernel lengths      = {kern_len}')
            if device != 84:
                print(f'Kernel dimensions   = {kernel_size}')
                print(f'Kernel size         = {quantization}')
                print(f'Output shift        = {output_shift}')
            print('Operator            = [',
                  ', '.join(op.string(k) for k in operator), ']', sep='',)
            print(f'Stride              = {stride}')

            print(f'Padding             = {padding}')
            print(f'Group with bias     = {bias_group}')
            print(f'Bias offsets        = {bias_offs}')
            print(f'Pooling             = {pool}')
            print(f'Pooling stride      = {pool_stride}')
            print(f'Pooled dimensions   = {pooled_dim}')
            print(f'Streaming           = {streaming}')
            print('')

        if verbose:
            print('Layer register configuration:')
            print('-----------------------------')

        # Configure per-layer control registers
        for r in range(repeat_layers):
            for ll in range(start_layer, layers):

                local_source = False
                for _, group in enumerate(groups_used):
                    # Local output must be used:
                    # - When parallel processing is enabled (not currently supported), or
                    # - When there are gaps in the output, and
                    #   - the gaps are non-uniform, or
                    #   - the layer is in passthrough mode
                    # Uniform gaps (when not in passthrough mode) can be achieved using the
                    # time slot offset.

                    if local_source:
                        break

                    gap_max, gap_min = 0, tc.dev.MAX_PROC
                    gmap = \
                        output_processor_map[ll] & 2**tc.dev.P_NUMPRO - 1 << group*tc.dev.P_NUMPRO
                    if popcount(gmap) > 1:
                        p = ffs(gmap)
                        while p < fls(gmap):
                            gap = ffs(gmap & ~(2**(p+1) - 1)) - p - 1
                            gap_min, gap_max = min(gap, gap_min), max(gap, gap_max)
                            p += gap + 1
                        local_source = \
                            gap_min != gap_max or gap_max > 0 and operator[ll] == op.NONE

                    # FIXME: Check that we don't overlap by-16 groups when in local_source mode
                    # FIXME: Non-uniform gaps are not supported

                # For passthrough, determine time slot count (maximum across all used groups)
                tscnt_max = 0
                for _, group in enumerate(groups_used):
                    if operator[ll] == op.NONE:
                        if popcount((processor_map[ll] >> group*tc.dev.P_NUMPRO)
                                    % 2**tc.dev.P_NUMPRO) != 0:
                            tscnt_max = max(
                                tscnt_max,
                                (popcount((processor_map[ll] >> group*tc.dev.P_NUMPRO)
                                          % 2**tc.dev.P_NUMPRO) * output_width[ll] // 8 - 1) // 4
                            )
                    elif conv_groups[ll] > 1:
                        tscnt_max = max(
                            tscnt_max,
                            popcount((processor_map[ll] >> group*tc.dev.P_NUMPRO)
                                     % 2**tc.dev.P_NUMPRO) - 1
                        )

                for _, group in enumerate(groups_used):
                    apb.output(f'\n  // Layer {r * layers + ll} group {group}\n')

                    if hasattr(tc.dev, 'LREG_NXTLYR'):
                        if link_layer:
                            if ll < layers-1:
                                val = 1 << 7 | (ll + 1)
                            else:
                                val = 1 << 8  # Stop
                        else:
                            val = 0
                        apb.write_lreg(group, r * layers + ll, tc.dev.LREG_NXTLYR, val,
                                       verbose, comment=' // Next Layer')

                    if device == 84 and operator[ll] == op.CONV1D:
                        # For 1D convolutions on AI84, the column count is always 3, and the
                        # row count is divided by 3. Padding is divided by 3.
                        val = (padding[ll][0] // 3 << 8) \
                               | (input_dim[ll][0] + 2*padding[ll][0]) // 3 - 1
                        apb.write_lreg(group, r * layers + ll, tc.dev.LREG_RCNT, val,
                                       verbose, comment=' // Rows')
                        apb.write_lreg(group, r * layers + ll, tc.dev.LREG_CCNT, 2,
                                       verbose, comment=' // Columns')
                    else:
                        # Configure row count
                        # [9:0]   maxcount: lower 8 bits = total of width + pad - 1
                        # [17:16] pad: 2 bits pad
                        if flatten[ll]:
                            in_row = pool[ll][0]
                            in_col = pool[ll][1]
                        else:
                            if operator[ll] == op.CONVTRANSPOSE2D:
                                in_row = stride[ll][0] * input_dim[ll][0]
                                in_col = stride[ll][1] * input_dim[ll][1]
                            else:
                                in_row = input_dim[ll][0]
                                in_col = input_dim[ll][1]
                        if hasattr(tc.dev, 'CNT_DIFF_OFFS'):
                            diff = (in_row - ((in_row - pool[ll][0])
                                              // pool_stride[ll][0]) * pool_stride[ll][0])
                            val = in_row - diff  # Stop row, 0-based
                            assert val < 2**tc.dev.MAX_CNT_BITS

                            # Stop column
                            if operator[ll] == op.CONV1D:
                                diff = 1
                            else:
                                diff = (in_col - ((in_col - pool[ll][1])
                                                  // pool_stride[ll][1]) * pool_stride[ll][1])
                            diff = (diff + (pool_stride[ll][0] - 1) * in_col) \
                                * operands[ll] * in_expand[ll]  # Bytes to next starting element

                            val |= diff << tc.dev.CNT_DIFF_OFFS
                            if padding[ll][0] > 0:
                                assert padding[ll][0] - 1 < 2**2
                                val |= 1 << tc.dev.PAD_ENA_OFFS
                                val |= padding[ll][0] - 1 << tc.dev.PAD_CNT_OFFS
                        else:
                            val = in_row - 1
                            assert padding[ll][0] < 2**2
                            assert val + 2*padding[ll][0] < 2**tc.dev.MAX_CNT_BITS
                            val |= padding[ll][0] << tc.dev.PAD_CNT_OFFS
                            val += 2*padding[ll][0]
                        apb.write_lreg(group, r * layers + ll, tc.dev.LREG_RCNT, val,
                                       verbose, comment=' // Rows')

                        # Configure column count (evaluates to 0 for 1D convolutions)
                        # [9:0]   width including padding - 1
                        # [17:16] pad count (0 = no pad, 1 = half pad, 2 = full pad)
                        if hasattr(tc.dev, 'CNT_DIFF_OFFS'):
                            # Calculate last pooling fetch before advancing to next row
                            diff = (in_col - ((in_col - pool[ll][1])
                                              // pool_stride[ll][1]) * pool_stride[ll][1])
                            val = in_col - diff
                            assert val < 2**tc.dev.MAX_CNT_BITS
                            val |= diff << tc.dev.CNT_DIFF_OFFS
                            if padding[ll][1] > 0:
                                assert padding[ll][1] - 1 < 2**2
                                val |= 1 << tc.dev.PAD_ENA_OFFS
                                val |= padding[ll][1] - 1 << tc.dev.PAD_CNT_OFFS
                        else:
                            val = in_col - 1
                            assert padding[ll][1] < 2**2
                            assert val + 2 * padding[ll][1] < 2**tc.dev.MAX_CNT_BITS
                            val |= padding[ll][1] << tc.dev.PAD_CNT_OFFS
                            val += 2 * padding[ll][1]
                        apb.write_lreg(group, r * layers + ll, tc.dev.LREG_CCNT, val,
                                       verbose, comment=' // Columns')

                    # Configure pooling row count
                    val = pool[ll][0]-1
                    if device == 84 and pool[ll][0] == 1:
                        val = 1
                    else:
                        val = pool[ll][0]-1
                        assert val < 2**4
                    if hasattr(tc.dev, 'CNT_INC_OFFS'):
                        val |= 0 << tc.dev.CNT_INC_OFFS  # FIXME
                    apb.write_lreg(group, r * layers + ll, tc.dev.LREG_PRCNT, val,
                                   verbose, comment=' // Pooling rows')

                    # Configure pooling column count
                    if device == 84 and pool[ll][1] == 1:
                        val = 1
                    else:
                        val = pool[ll][1]-1
                        assert val < 2**4
                    if hasattr(tc.dev, 'CNT_INC_OFFS'):
                        val |= 0 << tc.dev.CNT_INC_OFFS  # FIXME
                    apb.write_lreg(group, r * layers + ll, tc.dev.LREG_PCCNT, val,
                                   verbose, comment=' // Pooling columns')

                    # Configure pooling stride count
                    if pool[ll][0] > 1 or pool[ll][1] > 1:
                        val = pool_stride[ll][0]-1
                    elif operator[ll] == op.CONVTRANSPOSE2D:
                        val = 0
                    else:
                        val = stride[ll][0]-1
                    if device == 84 and operator[ll] == op.CONV1D:
                        val //= 3
                    assert val < 2**4
                    if hasattr(tc.dev, 'MP_STRIDE_OFFS'):  # Multipass stride
                        val |= pool_stride[ll][0] * operands[ll] * in_expand[ll] \
                            << tc.dev.MP_STRIDE_OFFS
                    apb.write_lreg(group, r * layers + ll, tc.dev.LREG_STRIDE, val,
                                   verbose, comment=' // Stride')

                    val = out_offset[ll] // 4
                    if not local_source:
                        # Configure SRAM write pointer -- write ptr is global
                        # Get offset to first available instance of the first used processor of the
                        # next layer.
                        if operator[ll] != op.NONE:
                            instance = ffs(output_processor_map[ll]) & ~(tc.dev.P_SHARED-1)
                        else:
                            if output_processor_map[ll] & \
                               2**tc.dev.P_NUMPRO - 1 << group*tc.dev.P_NUMPRO > 0:
                                instance = ffs(output_processor_map[ll]
                                               & 2**tc.dev.P_NUMPRO - 1 << group*tc.dev.P_NUMPRO) \
                                    & ~(tc.dev.P_SHARED-1)
                            else:
                                instance = 0

                        val |= (instance % tc.dev.P_SHARED) * tc.dev.INSTANCE_SIZE \
                            | (instance // tc.dev.P_SHARED) << tc.dev.WRITE_PTR_SHIFT
                    else:
                        instance = ffs(output_processor_map[ll] >> group * tc.dev.P_SHARED) \
                               & ~(tc.dev.P_SHARED-1)
                        val |= (instance + group * tc.dev.P_SHARED) * tc.dev.INSTANCE_SIZE
                    assert val < 2**tc.dev.MAX_PTR_BITS
                    apb.write_lreg(group, r * layers + ll, tc.dev.LREG_WPTR_BASE, val,
                                   verbose, comment=' // SRAM write ptr')

                    if device == 84:
                        # Configure write pointer mask offset count
                        # [15:0]  Timeslot offset
                        #         [11:0]  12 bits for memory - word address every time
                        #                 we reach limit
                        #         [13:12] instance in group
                        #         [15:14] by-16 group
                        # [31:16] Mask offset (0x10000000, required when writing more than 4 masks)
                        if input_chan[ll] * kern_len[ll] > 4:
                            val = 1 << tc.dev.INSTANCE_SHIFT + 16
                        else:
                            val = 0
                        apb.write_lreg(group, r * layers + ll, tc.dev.LREG_WPTR_OFFS, val,
                                       verbose, comment=' // Mask offset count')
                    else:
                        # [15:0] Write Pointer Timeslot Offset Register
                        # Used for 1x1 convolution, and pooling without convolution
                        if operator[ll] == op.CONV2D and kernel_size[ll] == [1, 1]:
                            val = 1 if conv_groups[ll] == 1 else 0
                        elif operator[ll] == op.NONE:
                            if popcount(processor_map[ll]) > 4 \
                               or operands[ll] > 1 and in_expand[ll] > 1:
                                val = tc.dev.INSTANCE_SIZE * 4
                            else:
                                val = tc.dev.INSTANCE_SIZE
                        else:
                            val = 0
                        assert val < 2**tc.dev.MAX_PTR_BITS
                        apb.write_lreg(group, r * layers + ll, tc.dev.LREG_WPTR_TOFFS, val,
                                       verbose, comment=' // Write ptr time slot offs')

                        # [15:0] Write Pointer Mask Offset Register
                        val = 1 << tc.dev.WRITE_PTR_SHIFT
                        apb.write_lreg(group, r * layers + ll, tc.dev.LREG_WPTR_MOFFS, val,
                                       verbose, comment=' // Write ptr mask offs')

                        # [15:0] Write Pointer Multi-Pass Channel Offset Register
                        val = output_width[ll] // 8
                        apb.write_lreg(group, r * layers + ll, tc.dev.LREG_WPTR_CHOFFS, val,
                                       verbose, comment=' // Write ptr multi-pass channel offs')

                    # Configure sram read ptr count -- read ptr is local
                    # Source address must match write pointer of previous layer (minus global
                    # offset)
                    apb.write_lreg(group, r * layers + ll, tc.dev.LREG_RPTR_BASE,
                                   in_offset[ll] // 4,
                                   verbose, comment=' // SRAM read ptr')

                    # Configure per-layer control
                    # [3:0] s_slave: enable the by-4 group within the by-16 mask RAM to slave
                    #                to first input volume; also enable timeslot
                    # [4]   m_slave: slaves to 16x masters
                    # [5]   master: sums all 16 processor outputs (vs 4 sums)
                    # [6]   parallel: equals CHW/big data (per layer control)
                    # [7]   pool_enable
                    # [8]   maxpool_enable
                    # [9]   activation_enable
                    # [10]  cpad_only (column pad only, no row pad) for parallel processing
                    # [11]  sramlsrc: global/local output SRAM data memory input select
                    # [15:12] cnnsiena: enable externally sourced summed values from other
                    #         processors
                    # [16]  bigdwrt (AI85 only) Enables 32-bit output
                    val = (0x200 if activation[ll] == op.ACT_RELU else 0) | \
                          (0x100 if not pool_average[ll] else 0) | \
                          (0x80 if pool[ll][0] > 1 or pool[ll][1] > 1 else 0) | \
                          (0x40 if big_data[ll] else 0) | \
                          (0x20)
                    if not local_source:
                        val |= 0x800

                    if device != 84 and output_width[ll] != 8:
                        val |= 1 << 16

                    if (ll != 0 or not fast_fifo_quad) \
                       and operator[ll] != op.NONE and group == groups_used[0]:
                        # Set external source for other active processing groups (can be zero if no
                        # other groups are processing). Do not set the bit corresponding to this
                        # group (e.g., if group == 0, do not set bit 12)
                        sources = 0
                        for t in range(groups_used[0]+1, tc.dev.P_NUMGROUPS):
                            # See if any processors other than this one are operating
                            # and set the cnnsiena bit if true
                            if (processor_map[ll] >> (t * tc.dev.P_NUMPRO)) % 2**tc.dev.P_NUMPRO:
                                sources |= 1 << t
                        val |= sources << 12

                    if rd_ahead and hasattr(tc.dev, 'RD_AHEAD_OFFS'):
                        val |= 1 << tc.dev.RD_AHEAD_OFFS

                    if hasattr(tc.dev, 'CPRIME_MAX_OFFS') and operator[ll] != op.NONE:
                        val |= kernel_size[ll][0] - 1 << tc.dev.RPRIME_MAX_OFFS
                        val |= kernel_size[ll][1] - 1 << tc.dev.CPRIME_MAX_OFFS

                    apb.write_lreg(group, r * layers + ll, tc.dev.LREG_LCTL, val,
                                   verbose, comment=' // Layer control')

                    if device != 84:
                        flatten_prod = 0
                        # [3:0]  inpchexp[3:0]
                        # [7:4]  wptr_inc[3:0]
                        # [16:8] xpch_max[8:0] Selects the maximum channel processor number used
                        #                      in channel expansion mode (bottom 3 are for bits)
                        if flatten[ll]:
                            # Store all bits, top programmed in post processing register
                            flatten_prod = \
                                in_expand[ll] * pooled_dim[ll][0] * pooled_dim[ll][1] - 1
                            in_exp = flatten_prod % 2**4
                        else:
                            in_exp = in_expand[ll] - 1

                        assert in_exp < 2**4  # Cannot have more than 4 bits

                        val = (fls(output_processor_map[ll])
                               - (ffs(output_processor_map[ll]) & ~(tc.dev.P_SHARED-1))) \
                            * quantization[ll] << 8 \
                            | in_exp
                        if operator[ll] != op.NONE:
                            wptr_skip = out_expand[ll] * (write_gap[ll] + 1)
                            assert wptr_skip <= 2**4  # Cannot have more than 4 bits (+1)
                            val |= (wptr_skip - 1) << 4
                        else:
                            assert write_gap[ll] + 1 <= 2**4  # Cannot have more than 4 bits (+1)
                            val |= write_gap[ll] << 4
                        if hasattr(tc.dev, 'OCHAN_CNT_OFFS'):
                            if operator[ll] != op.NONE:
                                in_exp = in_expand[ll]
                                if flatten[ll]:
                                    in_exp *= pooled_dim[ll][0] * pooled_dim[ll][1]
                                ochan = ((((fls(output_processor_map[ll])
                                            - (ffs(output_processor_map[ll])
                                               & ~(tc.dev.P_SHARED-1))) + 1)
                                          * quantization[ll]) * out_expand[ll] * in_exp
                                         - quantization[ll]) // quantization[ll]
                                if calcx4:
                                    ochan = (ochan + 3) // 4
                                if ochan > 0:
                                    val |= ochan - 1 << tc.dev.OCHAN_CNT_OFFS
                            elif tscnt_max > 0:
                                val |= tscnt_max - 1 << tc.dev.OCHAN_CNT_OFFS

                        apb.write_lreg(group, r * layers + ll, tc.dev.LREG_LCTL2, val,
                                       verbose, comment=' // Layer control 2')

                    # Configure mask count
                    # Restriction: Every one of the mask memories will have to start from same
                    # offset
                    # AI84:
                    # [6:0]   Max count (output channels)
                    # [7]     RFU
                    # [14:8]  Starting address for group of 16
                    # [15]    RFU
                    # [23:16] Bias pointer starting address
                    # [24]    Bias enable
                    # [31:25] RFU
                    # AI85:
                    # [15:0]  Max count (output channels)
                    # [31:16] Starting address for group of 16
                    if device == 84:
                        val = kern_offs[ll] << tc.dev.MCNT_SAD_OFFS \
                            | (kern_len[ll] << tc.dev.MCNT_MAX_OFFS) - 1
                        if group == bias_group[ll]:
                            # Enable bias only for one group
                            val |= 0x1000000 | bias_offs[ll] << 16
                    else:
                        oned_sad = 0
                        if operator[ll] in [op.CONV1D, op.CONV2D, op.CONVTRANSPOSE2D]:
                            in_exp = in_expand[ll]
                            if flatten[ll]:
                                in_exp *= pooled_dim[ll][0] * pooled_dim[ll][1]
                            kl = (((fls(output_processor_map[ll])
                                    - (ffs(output_processor_map[ll])
                                       & ~(tc.dev.P_SHARED-1))) + 1)
                                  * quantization[ll]) * out_expand[ll] * in_exp - quantization[ll]
                            if ll == 0 and fast_fifo_quad or calcx4:
                                kl = (kl + 3) // 4  # FIXME: Handle fast_fifo_quad and calcx4
                            koffs, oned_sad = divmod(9 * kern_offs[ll],
                                                     kernel_size[ll][0] * kernel_size[ll][1])
                            koffs *= 8

                            assert koffs < 2**16
                            assert kl + koffs < 2**16
                            # kern_offs is always bytes
                            val = \
                                koffs << tc.dev.MCNT_SAD_OFFS | kl + koffs << tc.dev.MCNT_MAX_OFFS
                        else:
                            assert operator[ll] == op.NONE
                            val = (out_expand[ll] - 1) * 8
                            assert val < 2**16
                    apb.write_lreg(group, r * layers + ll, tc.dev.LREG_MCNT, val,
                                   verbose, comment=' // Mask offset and count')

                    if device != 84:
                        #   [3:0] tscnt_max[3:0]      Maximum timeslot count register
                        #   [7:4] oned_sad[3:0]       Start mask address (offset within 9 byte
                        #                             mask)
                        #  [11:8] oned_width[3:0]     1D mask width (0-9). Width > 0 enables 1D.
                        #    [12] oned_iena           Input data is 1-dimensional
                        #    [13] ewise_ena           Enable element-wise operation
                        # [17:14] ewise_fun           Elementwise function select
                        #         .3   - Enables 2D convolution of the ewise result.
                        #                Standard 2D processing applies.
                        #         .2   - Enables pre-pooling of the input data before element-wise
                        #                operation.
                        #         .1/0 - 2'b00 = add
                        #                2'b01 = subtract
                        #                2'b10 = bitwise XOR
                        #                2'b11 = bitwise OR.
                        # [21:18] ewise_cnt           Element wise operand count

                        val = tscnt_max
                        assert 0 <= val < 2**4
                        if operator[ll] == op.CONV1D:
                            val |= kernel_size[ll][0] << 8 | 1 << 12
                            assert kernel_size[ll][0] < 2**4
                        elif (operator[ll] == op.CONV2D and kernel_size[ll] == [1, 1]
                              or operator[ll] == op.NONE and operands[ll] == 1):
                            val |= 1 << 8
                        if operands[ll] > 1:
                            val |= \
                                1 << 13 | op.eltwise_fn(eltwise[ll]) << 14 | operands[ll] - 1 << 18
                            if (pool[ll][0] > 1 or pool[ll][1] > 1) and pool_first[ll]:
                                val |= 1 << 16
                            if operator[ll] in [op.CONV2D, op.CONVTRANSPOSE2D]:
                                val |= 1 << 17
                        assert 0 <= oned_sad < 2**4
                        val |= oned_sad << 4

                        apb.write_lreg(group, r * layers + ll, tc.dev.LREG_ONED, val,
                                       verbose, comment=' // 1D')

                    # Configure tram pointer max
                    if operator[ll] == op.CONV1D or \
                       operator[ll] == op.CONV2D and kernel_size[ll] == [1, 1]:
                        if flatten_prod >= 2**4:
                            assert flatten_prod < 2**16
                            val = flatten_prod << 16 \
                                | (flatten_prod + pooled_dim[ll][0] * pooled_dim[ll][1])
                        else:
                            val = 0
                    else:
                        val = tram_max[ll] - 1
                        assert val < 2**16
                        if ll > 0 and streaming[ll]:
                            prev_max = np.multiply(tram_max[:ll], in_expand[:ll]).sum()
                            assert prev_max < 2**tc.dev.MAX_TPTR_BITS
                            val += prev_max
                            assert val < 2**16
                            val |= prev_max << 16
                    apb.write_lreg(group, r * layers + ll, tc.dev.LREG_TPTR, val,
                                   verbose, comment=' // TRAM ptr max')

                    if device != 84:
                        # Compensate for the smaller weights by adjusting the output shift
                        if quantization[ll] == 1:
                            val = 1 << 22
                        elif quantization[ll] == 2:
                            val = 2 << 22
                        elif quantization[ll] == 4:
                            val = 3 << 22
                        else:
                            assert quantization[ll] == 8
                            val = 0  # Do not shift
                        # Scale Control - bit 4 determines shift direction (1>>,0<<),
                        # bits[3:0] determine magnitude
                        assert operator[ll] != op.NONE or output_shift[ll] == 0
                        if output_shift[ll] < 0:
                            val |= (-output_shift[ll] | 2**4) << 13
                        else:
                            val |= output_shift[ll] << 13

                        # [24] ts_ena
                        # [25] onexone_ena

                        if group == bias_group[ll]:
                            # Enable bias only for one group
                            assert bias_offs[ll] < 2**12
                            val |= 1 << 12 | bias_offs[ll]

                        if operator[ll] == op.NONE:
                            if operands[ll] == 1:
                                val |= 3 << 24
                            else:
                                val |= 1 << 24

                        if activation[ll] == op.ACT_ABS:
                            val |= 1 << 26

                        if flatten_prod >= 2**4:
                            val |= 1 << 27 | (flatten_prod >> 4) << 18  # flatten_ena, xpmp_cnt

                        if operator[ll] == op.CONVTRANSPOSE2D:
                            val |= 1 << 28

                        if conv_groups[ll] > 1:
                            val |= 1 << 30 | 1 << 24  # depthwise_ena, ts_ena

                        if calcx4:
                            val |= 1 << 29

                        apb.write_lreg(group, r * layers + ll, tc.dev.LREG_POST, val,
                                       verbose, comment=' // Post processing register')

                    # Configure mask and processor enables
                    # [15:0]  processor enable
                    # [31:16] mask enable
                    # When the input data is sourced from 16 independent byte streams, all 16
                    # processors and compute elements need to be enabled.  If there were only 4
                    # input channels, 0x000f000f would be correct.
                    #
                    # Enable at most 16 processors and masks
                    val = (processor_map[ll] >> group*tc.dev.P_NUMPRO) % 2**tc.dev.P_NUMPRO
                    if operator[ll] in [op.CONV1D, op.CONV2D, op.CONVTRANSPOSE2D]:
                        val = val << 16 | val
                    apb.write_lreg(group, r * layers + ll, tc.dev.LREG_ENA, val,
                                   verbose, comment=' // Mask and processor enables')

                    if ll == 0 and fifo:
                        # Start: 1
                        if override_start is not None:
                            stream_start = override_start
                        elif streaming[ll]:
                            stream_start = (pool[ll][0] - 1) * input_dim[ll][1] + pool[ll][1]
                        else:
                            val = input_dim[0][0] * input_dim[0][1]
                            if big_data[0]:
                                val = (val + 3) // 4
                            stream_start = val
                        assert stream_start < 2**14

                        if streaming[ll]:
                            # Delta 1: This layer's pooling stride
                            if override_delta1 is not None:
                                delta1 = override_delta1
                            else:
                                delta1 = (pool_stride[ll][1] - 1) * operands[ll]
                            assert delta1 < 2**5
                            if override_delta2 is not None:
                                delta2 = override_delta2
                            else:
                                delta2 = (pool[ll][0] - 1) * input_dim[ll][1] * operands[ll]
                            assert delta2 < 2**12
                        else:
                            delta1 = 0
                            delta2 = 0

                        apb.write_lreg(group, r * layers + ll, tc.dev.LREG_STREAM1, stream_start,
                                       verbose, comment=' // Stream processing start')
                        val = delta2 << 16 | delta1 << 4
                        apb.write_lreg(group, r * layers + ll, tc.dev.LREG_STREAM2, val,
                                       verbose, comment=' // Stream processing delta')
                    elif ll > 0 and streaming[ll]:
                        # [13:0]:  strm_isval[13:0]  Per stream start count - based on previous
                        #                            layer tptr_inc count
                        # Start count – defines the current layer rcnt (TRAM shift count) that
                        # triggers processing of the next layer

                        # [16:12]: strm_dsval1[4:0]  Per stream in-row delta count - based on
                        #                            previous layer tptr_inc count
                        # [31:20]: strm_dsval2[11:0] Per stream multi-row delta count - based on
                        #                            previous layer tptr_inc count
                        #
                        # Delta1 count – defines the current layer count once the start count is
                        # triggered that enables incremental layer processing.  This count is
                        # used when layer processing is contained within a single row.
                        # Delta2 count – defines the current layer count once the start count is
                        # triggered that enables incremental layer processing.  This count is
                        # used when layer processing spans multiple rows.

                        # Start: Prior layer's padded pooled row width * prior layer's kernel
                        # height + prior layer's kernel width + prior layer's pad
                        stream_start = (pooled_dim[ll-1][1] + 2 * padding[ll-1][1]) \
                            * (kernel_size[ll-1][0] - 1 + pool[ll][0] - 1) \
                            + kernel_size[ll-1][1] - 1 + pool[ll][1] + increase_start
                        assert stream_start < 2**tc.dev.MAX_ISVAL_BITS

                        # Delta 1: This layer's pooling stride
                        delta1 = pool_stride[ll][1] * operands[ll] + increase_delta1
                        assert delta1 < 2**5
                        # Delta 2: (This layer's pooling - 1) * full prior layer's padded rows +
                        # prior layer's pad
                        delta2 = (pool_stride[ll][0] - 1) \
                            * (pooled_dim[ll-1][1] + 2 * padding[ll-1][1]) \
                            + pool[ll][1] * operands[ll] + increase_delta2
                        assert delta2 < 2**tc.dev.MAX_DSVAL2_BITS

                        apb.write_lreg(group, r * layers + ll, tc.dev.LREG_STREAM1, stream_start,
                                       verbose, comment=' // Stream processing start')
                        # [3:0]:   strm_invol[3:0]   Per stream invol offset - based on stream
                        #                            count
                        val = sum(in_expand[:ll])
                        assert val < 2**4
                        val |= delta2 << 16 | delta1 << 4
                        apb.write_lreg(group, r * layers + ll, tc.dev.LREG_STREAM2, val,
                                       verbose, comment=' // Stream processing delta')

                    if fifo and streaming[ll]:
                        if ll == 0 and override_rollover is not None:
                            val = override_rollover
                        else:
                            if big_data[ll]:
                                # FIXME stream_start + max(stride[ll][1], pool_stride[ll][1])
                                val = 12
                            else:
                                val = stream_start + (pool[ll][0] - 1) * input_dim[ll][1] \
                                    + max(stride[ll][1], pool_stride[ll][1], pool[ll][1])
                            # Rollover must be multiple of multi-pass:
                            rem = val % in_expand[ll]
                            if rem > 0:
                                val = val + in_expand[ll] - rem
                        assert val < 2**tc.dev.MAX_FBUF_BITS

                        # Check rollover vs available data memory
                        if in_offset[ll] < out_offset[ll]:
                            if in_offset[ll] + val * 4 >= out_offset[ll]:
                                eprint('Overlapping input and output: '
                                       f'in_offset 0x{in_offset[ll]:08x} < '
                                       f'out_offset 0x{out_offset[ll]:08x}, '
                                       f'rollover 0x{val:08x}.',
                                       error=not no_error_stop)
                                if not no_error_stop:
                                    sys.exit(1)
                        else:
                            if out_offset[ll] + val * 4 >= in_offset[ll]:
                                eprint('Overlapping input and output: '
                                       f'in_offset 0x{in_offset[ll]:08x} >= '
                                       f'out_offset 0x{out_offset[ll]:08x}, '
                                       f'rollover 0x{val:08x}.',
                                       error=not no_error_stop)
                                if not no_error_stop:
                                    sys.exit(1)
                        if in_offset[ll] + val * 4 >= tc.dev.INSTANCE_WIDTH * tc.dev.P_SHARED * 4:
                            eprint('Input plus rollover exceeds instance size: '
                                   f'in_offset 0x{in_offset[ll]:08x}, '
                                   f'out_offset 0x{out_offset[ll]:08x}, '
                                   f'rollover 0x{val:08x}, '
                                   f'instance size 0x{tc.dev.INSTANCE_WIDTH*4:08x}.',
                                   error=not no_error_stop)
                            if not no_error_stop:
                                sys.exit(1)

                        apb.write_lreg(group, r * layers + ll, tc.dev.LREG_FMAX, val,
                                       verbose, comment=' // Rollover')

                    if ll == 0 and fifo:
                        val = input_dim[0][0] * input_dim[0][1]
                        if big_data[0]:
                            val = (val + 3) // 4
                        assert val < 2**tc.dev.MAX_IFRM_BITS
                        apb.write_ctl(group, tc.dev.REG_IFRM, val, verbose,
                                      comment=' // Input frame size')

        if zero_unused:
            for r in range(repeat_layers):
                for ll in range(start_layer, layers, tc.dev.MAX_LAYERS):
                    for _, group in enumerate(groups_used):
                        for reg in range(tc.dev.MAX_LREG+1):
                            if reg == tc.dev.LREG_RFU:  # Register 2 not implemented
                                continue
                            apb.write_lreg(group, r * layers + ll, reg, 0,
                                           verbose, force_write=True,
                                           comment=f' // Zero unused layer {ll} registers')
                if hasattr(tc.dev, 'MIN_STREAM_LREG'):
                    for ll in range(start_layer, layers, tc.dev.MAX_STREAM_LAYERS):
                        for _, group in enumerate(groups_used):
                            for reg in range(tc.dev.MIN_STREAM_LREG, tc.dev.MAX_STREAM_LREG+1,
                                             tc.dev.MAX_STREAM_LAYERS):
                                apb.write_lreg(group, r * layers + ll, reg, 0,
                                               verbose, force_write=True,
                                               comment=f' // Zero unused layer {ll} registers')

        if not fifo:
            # Load data memory
            if embedded_code or compact_data or input_csv:
                # Do the actual code generation later
                apb.output('\n  load_input(); // Load data input\n\n')
            else:
                load.load(
                    embedded_code,
                    apb,
                    big_data[0],
                    processor_map_0,
                    in_offset[0],
                    [input_chan[0], input_dim[0][0], input_dim[0][1]],
                    in_expand[0],
                    operands[0],
                    in_expand_thresh[0],
                    data,
                    padding[0],
                    split=split,
                    fifo=fifo,
                    slowdown=slow_load,
                    riscv_flash=riscv_flash,
                    csv_file=csv,
                    camera_format=input_csv_format,
                    camera_retrace=input_csv_retrace,
                    debug=debug,
                )

        if verbose:
            print('\nGlobal registers:')
            print('-----------------')

        # Configure the FIFOs when we're using them
        if fifo:
            apb.output('\n')

            # FIFO control
            # [1:0] rdy_sel[1:0]        Sets the number of wait states added to the APB access.
            # [4:2] fthres[2:0]         FIFO almost full threshold. If the difference between the
            #                           write and read pointer exceeds this number of bytes, the
            #                           almost full flag is set.
            # [9:7] ethres[2:0]         FIFO almost empty threshold. If the difference between the
            #                           write and read pointer falls below this number of bytes,
            #                           the almost empty flag is set.
            # [11] fifo_cpl             Setting this bit forces the FIFO to operate in lock-step.
            #                           Data available status is dependent on all FIFO having
            #                           identical write pointer values.
            # [15:12] fifo_ena          Per FIFO enable. A logic 1 enables the FIFO. Unused FIFOs
            #                           must be disabled.
            # [19:16] full_iena         FIFO full interrupt enable. Logic '1' enables the interrupt
            #                           request based on the fifo full flag.
            # [23:20] empty_iena        FIFO empty interrupt enable. Logic '1' enables the
            #                            interrupt request based on the fifo empty flag.
            # [27:24] almost_full_iena  FIFO almost full interrupt enable. Logic '1' enables the
            #                           interrupt request based on the fifo almost full threshold
            #                           flag.
            # [31:28] almost_empty_iena FIFO almost empty interrupt enable. Logic '1' enables the
            #                           interrupt request based on the fifo almost empty threshold
            #                           flag.
            if not fast_fifo:
                val = 0x02 << 2 | 0x02 << 7 | 1 << 11 | tc.dev.FIFO_READY_SEL
                for i in range(input_chan[0]):
                    if processor_map_0 & 1 << (i % tc.dev.P_NUMGROUPS) * tc.dev.P_NUMPRO != 0:
                        val |= 1 << i % tc.dev.P_NUMGROUPS + 12
                apb.write_fifo_ctl(tc.dev.FIFO_CTL, val,
                                   verbose, comment=' // FIFO control')
            else:
                apb.write_fast_fifo_ctl(tc.dev.FAST_FIFO_IE, 0,
                                        verbose, comment=' // Fast FIFO interrupt enable')
                val = 10 << 4  # Async, threshold 10
                apb.write_fast_fifo_ctl(tc.dev.FAST_FIFO_CR, val,
                                        verbose, comment=' // Fast FIFO control')

        # [0]     enable
        # [2:1]   rdy_sel  (wait states - set to max)
        # [3]     clock_ena
        # [4]     calcmax
        # [5]     poolena
        # [6]     bigdata
        # [7]     actena
        # [8]     one-shot (stop after single layer)
        # [10:9]  ext_sync[1:0] (slave to other group)
        # [11]    ext_sync[2] (external slave)
        # [12]    irq
        # [13]    pool_rnd
        # [14]    strm_ena - cnn_ctl register bit 14. Master stream processor enable. Layers are
        #         processed up to the first layer with a zero start count value. After the last
        #         stream layer (non-zero start and delta >> values) processing is complete,
        #         standard processing follows for the remaining layers.
        # [15]    fifo_ena
        # [16]    mlat_ena
        # [18:17] mlat_sel
        # [19]    lil_buf - enables ifrm and frm_max
        # [20]    mexpress = Enable loading of the mask memories using packed data. A change in
        #         state of the two lsb of the address trigger a reload of the address counter.
        # [21]    simple1b - Enable simple logic for 1 bit weights.
        # [22]    ffifoena - Fast FIFO enable.  Enables the datapath between the ME17x
        #         synch/asynch FIFO and the CNN
        # [23]    fifogrp - Enables sending all "little data" channels to the first 4 processors.
        #         When this bit is not set, each byte of FIFO data is directed to the first little
        #         data channel of each x16 processor.
        # [26:24] fclk_dly[2:0] - Selects the clock delay of the fast FIFO clock relative to the
        #         primary CNN clock.
        val = 1 << 14 if any(streaming) else 0
        if avg_pool_rounding:
            val |= 1 << 13
        if fifo:
            val |= 1 << 11
        if fifo and any(streaming):
            val |= 1 << 19
        if device != 84:
            val |= 1 << 3  # Enable clocks
        if mexpress:
            val |= 1 << 20
        if simple1b:
            val |= 1 << 21
        if fast_fifo_quad:
            val |= 1 << 31  # Qupac bit
        if hasattr(tc.dev, 'CTL_PIPELINE_OFFS') and pipeline:
            val |= 1 << tc.dev.CTL_PIPELINE_OFFS
            if streaming[0] and big_data[0]:
                val |= 1 << 6

        # Enable all needed groups except the first one
        for _, group in enumerate(groups_used):
            # Turn on the FIFO for this group if it's being loaded
            if fifo and processor_map_0 & 0x0f << group * 16 != 0:
                fval = 1 << 15
                if fast_fifo:
                    fval |= 1 << 22
                if fifo_group:
                    fval |= 1 << 23
            elif fifo:
                fval = 1 << 15
            else:
                fval = 0
            if group != groups_used[0]:
                fval |= 0x01
            apb.write_ctl(group, tc.dev.REG_CTL, val | 0x800 | tc.dev.READY_SEL << 1
                          | fval | groups_used[0] << 9,
                          verbose, comment=f' // Enable group {group}')

        if powerdown:
            unused_groups = [group for group in list(range(tc.dev.P_NUMGROUPS))
                             if group not in groups_used]
            val2 = 0
            for _, group in enumerate(unused_groups):
                val2 |= 1 << 12 + group
            apb.write_fifo_ctl(tc.dev.AON_CTL, val2 | tc.dev.AON_READY_SEL,
                               verbose, comment=' // AON control')

        if embedded_code:
            apb.output('\n  CNN_START; // Allow capture of processing time\n')

        # Master control - go
        if fifo and processor_map_0 & 0x0f << groups_used[0] * 16 != 0:
            val |= 1 << 15
            if fast_fifo:
                val |= 1 << 22
            if fifo_group:
                val |= 1 << 23
        apb.write_ctl(groups_used[0], tc.dev.REG_CTL, val | tc.dev.READY_SEL << 1 | 0x01,
                      verbose, comment=f' // Master enable group {groups_used[0]}')

        if fifo:
            # Load data memory
            if compact_data or input_csv:
                # Do the actual code generation later
                apb.output('\n  load_input(); // Load data input\n\n')
            else:
                load.load(
                    False,
                    apb,
                    big_data[0],
                    processor_map_0,
                    in_offset[0],
                    [input_chan[0], input_dim[0][0], input_dim[0][1]],
                    in_expand[0],
                    operands[0],
                    in_expand_thresh[0],
                    data,
                    padding[0],
                    split=split,
                    fifo=fifo,
                    slowdown=slow_load,
                    synthesize=synthesize_input,
                    csv_file=csv,
                    camera_format=input_csv_format,
                    camera_retrace=input_csv_retrace,
                    debug=debug,
                )

        apb.load_footer()
        # End of input

    in_map = apb.get_mem()

    if verbose:
        print('')

    def run_eltwise(
            data,
            ll,
    ):
        """
        In-flight element-wise operations
        """
        if operator[ll] == op.NONE:
            # Let element-wise do 32-bit, else 8-bit only
            o_width = output_width[ll]
        else:
            o_width = 8
        d_shape = data.shape

        data, out_size = eltwise_layer(
            eltwise[ll],
            ll,
            verbose,
            verbose_all or ll == layers-1,
            data[0].shape,
            output_shift[ll],
            data,
            output_width=o_width,
            device=device,
            debug=debug_computation,
            operands=operands[ll],
        )
        assert out_size[0] == d_shape[1] \
            and out_size[1] == d_shape[2] and out_size[2] == d_shape[3]

        return data

    data_buf = [data]
    # Compute layer-by-layer output and chain results into input
    for ll in range(start_layer, layers):
        if debug_computation:
            compute.debug_open(ll, base_directory, test_name, log_filename)

        # Concatenate input data if needed
        if in_sequences[ll] is not None:
            if isinstance(in_sequences[ll], list):
                try:
                    data = np.concatenate([data_buf[i + 1] for i in in_sequences[ll]], axis=0)
                except ValueError as err:
                    eprint('Error in input data concatenation layer:', err)
                    sys.exit(1)
            else:
                data = data_buf[in_sequences[ll] + 1]
        else:
            data = data_buf[-1]

        # Split data into multiple inputs if needed
        if operands[ll] > 1:
            if ll == 0 and legacy_test:
                data = np.array(np.split(data, operands[ll], axis=0))
            elif legacy_test:
                d = np.empty((operands[ll],
                              data.shape[0], data.shape[1], data.shape[2] // operands[ll]),
                             dtype=np.int64)
                for i in range(operands[ll]):
                    d[i, :, :, :] = data[:, :, i::operands[ll]]
                data = d
            else:
                data = np.array(np.split(data, operands[ll], axis=0))
        else:
            data = np.expand_dims(data, 0)

        show_data(
            ll,
            verbose,
            verbose_all or ll == layers-1,
            data.shape,
            data,
            debug=debug_computation,
            expand=in_expand[ll],
            expand_thresh=in_expand_thresh[ll],
            operation=operator[ll],
            operands=operands[ll],
        )

        in_chan = input_chan[ll]

        # Run in-flight element-wise operations first?
        if operands[ll] > 1 and not pool_first[ll]:
            data = np.expand_dims(run_eltwise(data, ll), 0)

        # Allow 1D <-> 2D and 2D W/L conversions
        if operator[ll] == op.CONV1D:
            assert input_dim[ll][1] == 1
            data = data.reshape(data.shape[0], data.shape[1], input_dim[ll][0])
        else:
            data = data.reshape(data.shape[0], data.shape[1], input_dim[ll][0], input_dim[ll][1])

        # Drop input channels?
        if reshape_inputs:
            data = np.delete(data, np.s_[in_chan:], axis=1)

        # In-flight pooling
        data, out_size = pooling_layer(
            ll,
            verbose,
            verbose_all or ll == layers-1,
            data[0].shape,
            pool[ll],
            pool_stride[ll],
            pool_average[ll],
            data,
            debug=debug_computation,
            expand=in_expand[ll],
            expand_thresh=in_expand_thresh[ll],
            operation=operator[ll],
            operands=data.shape[0],
            rounding=avg_pool_rounding,
            debug_data=None if not log_pooling else os.path.join(base_directory, test_name),
        )

        if operator[ll] == op.CONV1D:
            assert out_size[0] == in_chan \
                and out_size[1] == pooled_dim[ll][0] \
                and pooled_dim[ll][1] == 1
        else:
            assert out_size[0] == in_chan \
                and out_size[1] == pooled_dim[ll][0] \
                and out_size[2] == pooled_dim[ll][1]

        if operands[ll] > 1 and pool_first[ll]:
            data = run_eltwise(data, ll)
        else:
            data = np.squeeze(data, axis=0)

        # Convolution or passthrough
        if operator[ll] == op.CONV2D:
            if flatten[ll]:
                in_chan *= pooled_dim[ll][0] * pooled_dim[ll][1]
                data = data.reshape(in_chan, 1, 1)
                if verbose:
                    print(f"FLATTEN TO {in_chan}x1x1...\n")

            out_buf, out_size = conv2d_layer(
                ll,
                verbose,
                verbose_all or ll == layers-1,
                data.shape,
                kernel_size[ll],
                output_shift[ll],
                output_chan[ll],
                padding[ll],
                dilation[ll],
                stride[ll],
                activation[ll],
                kernel[ll].reshape(
                    output_chan[ll],
                    in_chan // conv_groups[ll],
                    kernel_size[ll][0],
                    kernel_size[ll][1]
                ),
                bias[ll],
                data,
                output_width=output_width[ll],
                groups=conv_groups[ll],
                device=device,
                debug=debug_computation,
            )
        elif operator[ll] == op.CONVTRANSPOSE2D:
            out_buf, out_size = convtranspose2d_layer(
                ll,
                verbose,
                verbose_all or ll == layers-1,
                data.shape,
                kernel_size[ll],
                output_shift[ll],
                output_chan[ll],
                padding[ll],
                dilation[ll],
                stride[ll],
                [1, 1],  # output_padding
                activation[ll],
                kernel[ll].reshape(
                    output_chan[ll],
                    in_chan // conv_groups[ll],
                    kernel_size[ll][0],
                    kernel_size[ll][1],
                ),
                bias[ll],
                data,
                output_width=output_width[ll],
                groups=conv_groups[ll],
                device=device,
                debug=debug_computation,
            )
        elif operator[ll] == op.CONV1D:
            out_buf, out_size = conv1d_layer(
                ll,
                verbose,
                verbose_all or ll == layers-1,
                data.shape,
                kernel_size[ll][0],
                output_shift[ll],
                output_chan[ll],
                padding[ll][0],
                dilation[ll][0],
                stride[ll][0],
                activation[ll],
                kernel[ll].reshape(
                    output_chan[ll],
                    input_chan[ll] // conv_groups[ll],
                    kernel_size[ll][0],
                ),
                bias[ll],
                data,
                output_width=output_width[ll],
                groups=conv_groups[ll],
                device=device,
                debug=debug_computation,
            )
        elif operator[ll] == op.NONE:  # '0'D (pooling only or passthrough)
            out_buf, out_size = passthrough_layer(
                ll,
                verbose,
                verbose_all or ll == layers-1,
                data.shape,
                data,
                device=device,
                debug=debug_computation,
            )
        else:
            eprint(f'Unknown operator `{op.string(operator[ll])}`.')
            sys.exit(1)

        assert out_size[0] == output_chan[ll] \
            and out_size[1] == output_dim[ll][0] and out_size[2] == output_dim[ll][1]

        # Write .mem file for output or create the C cnn_check() function to verify the output
        out_map = [None] * tc.dev.C_GROUP_OFFS * tc.dev.P_NUMGROUPS
        if block_mode:
            if ll == layers-1:
                filename = output_filename + '.mem'  # Final output
            else:
                filename = f'{output_filename}-{ll}.mem'  # Intermediate output
            filemode = 'w'
        else:
            if ll == layers-1:
                filename = c_filename + ('_riscv' if riscv else '') + '.c'  # Final output
            else:
                filename = None  # Intermediate output - used for layer overwrite check
            filemode = 'a'

        try:
            if filename:
                memfile = open(os.path.join(base_directory, test_name, filename), mode=filemode)
            else:
                memfile = None
            apb.set_memfile(memfile)

            apb.output(f'// {test_name}\n// Expected output of layer {ll}\n')
            apb.verify_header()
            if ll == layers-1 and mlator and not mlator_noverify:
                apb.verify_unload(
                    ll,
                    in_map,
                    None,
                    out_buf,
                    output_processor_map[ll],
                    out_size,
                    out_offset[ll],
                    out_expand[ll],
                    out_expand_thresh[ll],
                    output_width[ll],
                    pool[ll],
                    pool_stride[ll],
                    overwrite_ok or streaming[ll],
                    no_error_stop,
                    mlator=False,
                    write_gap=write_gap[ll],
                )
            if log_intermediate:
                filename2 = f'{output_filename}-{ll}.mem'  # Intermediate output
                memfile2 = open(os.path.join(base_directory, test_name, filename2), mode='w')
                apb2 = apbaccess.apbwriter(
                    memfile2,
                    0,
                    block_level=True,
                    verify_writes=False,
                    no_error_stop=False,
                    weight_header=None,
                    sampledata_header=None,
                    embedded_code=False,
                    compact_weights=False,
                    compact_data=False,
                    write_zero_registers=True,
                    weight_filename=None,
                    sample_filename=None,
                    device=device,
                    verify_kernels=verify_kernels,
                    master=groups_used[0] if oneshot > 0 or stopstart else False,
                    riscv=None,
                    riscv_flash=False,
                    riscv_cache=False,
                    fast_fifo=False,
                    input_csv=False,
                    input_chan=input_chan[0],
                    sleep=False,
                    debug_mem=True,
                )
                out_map2 = [None] * tc.dev.C_GROUP_OFFS * tc.dev.P_NUMGROUPS
                apb2.verify_unload(
                    ll,
                    in_map,
                    out_map2,
                    out_buf,
                    output_processor_map[ll],
                    out_size,
                    out_offset[ll],
                    out_expand[ll],
                    out_expand_thresh[ll],
                    output_width[ll],
                    pool[ll],
                    pool_stride[ll],
                    overwrite_ok or streaming[ll],
                    no_error_stop,
                    mlator=mlator if ll == layers-1 else False,
                    write_gap=write_gap[ll],
                )
            apb.verify_unload(
                ll,
                in_map,
                out_map,
                out_buf,
                output_processor_map[ll],
                out_size,
                out_offset[ll],
                out_expand[ll],
                out_expand_thresh[ll],
                output_width[ll],
                pool[ll],
                pool_stride[ll],
                overwrite_ok or streaming[ll],
                no_error_stop,
                mlator=mlator if ll == layers-1 else False,
                max_count=max_count,
                write_gap=write_gap[ll],
            )
            apb.verify_footer()
        finally:
            if memfile:
                memfile.close()

        data_buf.append(out_buf.reshape(out_size))
        if streaming[ll]:
            # When streaming, the output should not overwrite the input of prior layers since
            # these layers are still needed.
            in_map = [a if a is not None else b for a, b, in zip(in_map, out_map)]
        else:
            in_map = out_map

        if debug_computation:
            compute.debug_close()

    data = data_buf[-1]

    if not block_mode:
        with open(os.path.join(base_directory, test_name, filename), mode=filemode) as memfile:
            apb.set_memfile(memfile)

            if fc_weights or softmax or unload:
                apb.unload(
                    output_processor_map[-1],
                    out_size,
                    out_offset[layers-1],
                    out_expand[-1],
                    out_expand_thresh[-1],
                    output_width[-1],
                    pool[-1],
                    pool_stride[-1],
                    mlator=mlator,
                    write_gap=write_gap[ll],
                )

            if fc_weights:
                data = data.flatten()

                out_buf, out_size = linear_layer(
                    verbose=verbose,
                    verbose_data=verbose_all or ll == layers-1,
                    activation=None,
                    data=data,
                    weight=fc_weights[0],
                    bias=fc_bias[0],
                    debug=debug,
                )

                apb.fc_layer(
                    fc_weights[0],
                    fc_bias[0],
                    output_width=output_width[-1],
                )
                apb.fc_verify(out_buf)
            elif softmax:
                apb.fc_layer(
                    None,
                    None,
                    softmax_only=True,
                    output_width=output_width[-1],
                    num_classes=output_chan[-1],
                )

            apb.main(
                oneshot=layers - 1 if oneshot else 0,
                softmax=softmax,
                unload=unload,
                stopstart=stopstart,
                num_classes=output_chan[-1],
                output_width=output_width[-1],
                clock_trim=clock_trim,
                groups=list(set().union(groups_used)),
                boost=boost,
                forever=forever,
                mexpress=mexpress,
                fifo=fifo,
                measure_energy=measure_energy,
            )

    # Close header files
    if sampledata_header is not None:
        sampledata_header.close()
    if weight_header is not None:
        weight_header.close()

    # Create run_test.sv
    if not embedded_code and not block_mode:
        if not timeout:
            # If no timeout specified, calculate one based on reads/writes
            timeout = 10 * (apb.get_time() + rtlsim.GLOBAL_TIME_OFFSET)
            if zero_sram:
                timeout += 16
        rtlsim.create_runtest_sv(
            block_mode,
            base_directory,
            test_name,
            runtest_filename,
            input_filename,
            c_filename,
            timeout,
            riscv=riscv,
            input_csv=input_csv,
            input_period=input_csv_period,
            input_sync=input_sync,
        )
        assets.copy('assets', 'rtlsim-ai' + str(device), base_directory, test_name)
        if riscv_cache:
            assets.copy('assets', 'rtlsim-riscv-cache-ai' + str(device), base_directory, test_name)
        elif riscv_flash:
            assets.copy('assets', 'rtlsim-riscv-flash-ai' + str(device), base_directory, test_name)
        elif riscv:
            assets.copy('assets', 'rtlsim-riscv-ai' + str(device), base_directory, test_name)
    elif block_mode:
        assets.copy('assets', 'blocklevel-ai' + str(device), base_directory, test_name)
    elif embedded_code:
        if riscv:
            assets.from_template('assets', 'embedded-riscv-ai' + str(device), base_directory,
                                 test_name, board_name, riscv=riscv)
        else:
            assets.from_template('assets', 'embedded-ai' + str(device), base_directory,
                                 test_name, board_name, riscv=riscv)
        assets.from_template('assets', 'eclipse', base_directory,
                             test_name, board_name, riscv=riscv)

    return test_name


def main():
    """
    Command line wrapper
    """
    np.set_printoptions(threshold=np.inf, linewidth=190)

    args = commandline.get_parser()

    if args.device != 84 and args.fc_layer:
        print("WARNING: --fc-layer should only be used on AI84")

    # Configure device
    tc.dev = tc.get_device(args.device)

    if args.apb_base:
        apb_base = args.apb_base
    else:
        apb_base = tc.dev.APB_BASE
    if args.max_proc:
        tc.dev.MAX_PROC = args.max_proc
        tc.dev.P_NUMPRO = args.max_proc
        tc.dev.P_NUMGROUPS = 1
    if args.ready_sel:
        tc.dev.READY_SEL = args.ready_sel
    if args.ready_sel_fifo:
        tc.dev.FIFO_READY_SEL = args.ready_sel_fifo
    if args.ready_sel_aon:
        tc.dev.AON_READY_SEL = args.ready_sel_aon

    # Load configuration file
    cfg, cfg_layers, params = yamlcfg.parse(args.config_file, args.stop_after, args.device)

    # If not using test data, load weights and biases
    # This also configures the network's output channels
    if cfg['arch'] != 'test':
        if not args.checkpoint_file:
            eprint("--checkpoint-file is a required argument.")
            sys.exit(1)
        fext = args.checkpoint_file.rsplit(sep='.', maxsplit=1)[1].lower()
        if fext == 'onnx':
            # ONNX file selected
            layers, weights, bias, output_shift, fc_weights, \
                fc_bias, input_channels, output_channels = \
                onnxcp.load(
                    args.checkpoint_file,
                    cfg['arch'],
                    args.fc_layer,
                    params['quantization'],
                    params['bias_quantization'],
                    params['output_shift'],
                    params['kernel_size'],
                    params['operator'],
                    args.display_checkpoint,
                    args.no_bias,
                )
        else:
            # PyTorch checkpoint file selected
            layers, weights, bias, output_shift, fc_weights, \
                fc_bias, input_channels, output_channels = \
                checkpoint.load(
                    args.checkpoint_file,
                    cfg['arch'],
                    args.fc_layer,
                    params['quantization'],
                    params['bias_quantization'],
                    params['output_shift'],
                    params['kernel_size'],
                    params['operator'],
                    args.display_checkpoint,
                    args.no_bias,
                    params['conv_groups'],
                )
    else:  # Get some hard-coded sample weights
        layers, weights, bias, output_shift, fc_weights, \
            fc_bias, input_channels, output_channels = \
            sampleweight.load(
                cfg['dataset'],
                params['quantization'],
                params['bias_quantization'],
                params['output_shift'],
                cfg_layers,
                cfg['weights'] if 'weights' in cfg else None,
                cfg['bias'] if 'bias' in cfg else None,
                args.no_bias,
                params['conv_groups'],
                params['operator'],
            )

    if cfg_layers > layers:
        # Add empty weights/biases and channel counts for layers not in checkpoint file.
        # The checkpoint file does not contain weights for non-convolution operations.
        # Insert empty input channels/output channels/weights/biases and increase `layers`
        # accordingly.
        for ll in range(cfg_layers):
            operator = params['operator'][ll]

            if operator == op.NONE or op.eltwise(operator):
                weights.insert(ll, None)
                bias.insert(ll, None)
                input_channels.insert(ll, 0)
                output_channels.insert(ll, 0)
                layers += 1

    if layers != cfg_layers:
        eprint(f"Number of layers in the YAML configuration file ({cfg_layers}) "
               f"does not match the checkpoint file ({layers}).")
        sys.exit(1)

    if any(p < 0 or p > 4*tc.dev.MEM_SIZE for p in params['output_offset']):
        eprint('Unsupported value for `out_offset` in YAML configuration.')
        sys.exit(1)

    if args.device == 84:
        if any(q != 8 for q in params['quantization']):
            eprint('All quantization configuration values must be 8 for AI84.')
            sys.exit(1)

        if any(p0 != 1 and p0 & 1 != 0 or p0 < 0 or p0 > 4 or p1 != 1 and p1 & 1 != 0
               or p1 < 0 or p1 > 4 for [p0, p1] in params['pool']):
            eprint('Unsupported value for `max_pool`/`avg_pool` for AI84 in YAML configuration.')
            sys.exit(1)

        if any(p0 == 3 or p0 < 0 or p0 > 4
               or p1 == 3 or p1 < 0 or p1 > 4 for [p0, p1] in params['pool_stride']):
            eprint('Unsupported value for `pool_stride` in YAML configuration.')
            sys.exit(1)

    if any(q != 8 for q in params['bias_quantization']):
        eprint('All bias quantization configuration values must be 8.')
        sys.exit(1)

    in_sequences = params['in_sequences'][:layers]

    # Override channels
    for ll in range(layers):
        if in_sequences[ll] is not None:
            if isinstance(in_sequences[ll], list):
                if params['eltwise'][ll] == op.NONE:
                    # Concatenate
                    input_channels[ll] = sum(output_channels[i] for i in in_sequences[ll])
                else:
                    # Element-wise operation
                    input_channels[ll] = output_channels[in_sequences[ll][0]]
                    for i in range(1, len(in_sequences[ll])):
                        assert output_channels[in_sequences[ll][0]] \
                            == output_channels[in_sequences[ll][i]]
            else:
                input_channels[ll] = output_channels[in_sequences[ll]]

        if input_channels[ll] <= 0:
            input_channels[ll] = output_channels[ll-1]
        if params['input_chan'][ll] is not None:
            input_channels[ll] = params['input_chan'][ll]
        if output_channels[ll] <= 0:
            output_channels[ll] = input_channels[ll]
        if params['output_chan'][ll] is not None:
            output_channels[ll] = params['output_chan'][ll]

    processor_map = params['processor_map']
    output_processor_map = params['output_processor_map'][:layers]

    if args.device != devices.CMSISNN:
        if 'output_map' in cfg:
            # Use optional configuration value if it's specified
            output_processor_map[-1] = cfg['output_map']
        elif len(processor_map) == layers and output_processor_map[-1] is None:
            # Default to packed, 0-aligned output map
            expand = (output_channels[layers-1] + tc.dev.MAX_PROC-1) // tc.dev.MAX_PROC
            expand_chunk = (output_channels[layers-1] + expand-1) // expand
            if output_channels[layers-1] > tc.dev.MAX_PROC:
                expand_chunk = min((expand_chunk + tc.dev.P_SHARED-1) & ~(tc.dev.P_SHARED-1),
                                   tc.dev.MAX_PROC)
            output_processor_map[-1] = 2**expand_chunk-1

    # Remove extraneous layer configuration values (when --stop-after is used)
    processor_map = processor_map[:layers]

    input_channels = input_channels[:layers]
    output_channels = output_channels[:layers]
    output_offset = params['output_offset'][:layers]
    conf_input_dim = params['input_dim'][:layers]
    input_offset = params['input_offset'][:layers]
    kernel_size = params['kernel_size'][:layers]
    quantization = params['quantization'][:layers]
    output_shift = output_shift[:layers]
    pool = params['pool'][:layers]
    pool_stride = params['pool_stride'][:layers]
    padding = params['padding'][:layers]
    stride = params['stride'][:layers]
    dilation = params['dilation'][:layers]
    big_data = params['big_data'][:layers]
    output_width = params['output_width'][:layers]
    operator = params['operator'][:layers]
    if args.ignore_streaming:
        streaming = [False] * layers
    else:
        streaming = params['streaming'][:layers]
    if args.streaming_layers is not None:
        # Additional (or only) streaming layers from command line
        for _, e in enumerate(args.streaming_layers):
            streaming[e] = True
    flatten = params['flatten'][:layers]
    operands = params['operands'][:layers]
    eltwise = params['eltwise'][:layers]
    pool_first = params['pool_first'][:layers]
    activation = params['activation'][:layers]
    conv_groups = params['conv_groups'][:layers]
    write_gap = params['write_gap'][:layers]

    # Command line override
    if args.input_offset is not None:
        input_offset[0] = args.input_offset

    # Derived configuration options
    pool_average = [bool(x) for x in params['average']]

    print(f"Configuring data set: {cfg['dataset']}.")
    if args.sample_input is None:
        sampledata_file = os.path.join('tests', f'sample_{cfg["dataset"].lower()}.npy')
    else:
        sampledata_file = args.sample_input
    data = sampledata.get(sampledata_file)
    if np.max(data) > 127 or np.min(data) < -128:
        raise ValueError(f'Input data {sampledata_file} contains values that exceed 8-bit!')
    # Work with 1D input data
    if len(data.shape) < 3:
        data = np.expand_dims(data, axis=2)

    input_size = list(data.shape)

    if args.input_csv_format == 555:
        assert input_size[0] == 3
        data = data & ~0x7
    elif args.input_csv_format == 565:
        assert input_size[0] == 3
        data[0] = data[0] & ~0x7
        data[1] = data[1] & ~0x3
        data[2] = data[2] & ~0x7

    # Trace output sizes of the network
    auto_input_dim = [None] * layers
    input_dim = [None] * layers
    pooled_dim = [None] * layers
    output_dim = [None] * layers

    auto_input_dim[0] = [input_size[1], input_size[2]]
    if conf_input_dim[0] is None:
        input_dim[0] = auto_input_dim[0]
    else:
        input_dim[0] = conf_input_dim[0]
    for ll in range(layers):
        if input_channels[ll] <= 0:
            eprint(f'Must specify `in_channels` for layer {ll}.')
            sys.exit(1)
        if operator[ll] != op.NONE:
            assert weights[ll].min() >= -1 << quantization[ll] - 1
            assert weights[ll].max() <= (1 << quantization[ll] - 1) - 1

        if input_dim[ll] is None:
            if in_sequences[ll] is not None:
                if isinstance(in_sequences[ll], list):
                    dim = output_dim[in_sequences[ll][0]]
                    for _, e in enumerate(in_sequences[ll], start=1):
                        if output_dim[e] != dim:
                            eprint('Cannot concatenate outputs of different dimensions in layer '
                                   f'{ll}: {dim} vs {output_dim[e]}.')
                            sys.exit(1)
                    auto_input_dim[ll] = dim
                else:
                    auto_input_dim[ll] = output_dim[in_sequences[ll]]
            else:
                auto_input_dim[ll] = output_dim[ll-1]
            if conf_input_dim[ll] is None:
                input_dim[ll] = auto_input_dim[ll]
            else:
                input_dim[ll] = conf_input_dim[ll]
        if pool[ll][0] > 1 or pool[ll][1] > 1:
            if operator[ll] != op.CONV1D:
                if pool_stride[ll][0] != pool_stride[ll][1]:
                    eprint(f'{op.string(operator[ll])} in layer {ll} does not support non-square '
                           f'pooling stride (currently set to '
                           f'{pool_stride[ll][0]}x{pool_stride[ll][1]}).')
                    sys.exit(1)
                pooled_size = [(input_dim[ll][0] + pool_stride[ll][0] - pool[ll][0])
                               // pool_stride[ll][0],
                               (input_dim[ll][1] + pool_stride[ll][1] - pool[ll][1])
                               // pool_stride[ll][1]]
            else:
                pooled_size = [(input_dim[ll][0] + pool_stride[ll][0] - pool[ll][0])
                               // pool_stride[ll][0],
                               1]
        else:
            pooled_size = input_dim[ll]

        pooled_dim[ll] = pooled_size
        if any(dim == 0 for dim in pooled_dim[ll]):
            eprint(f'Pooling in layer {ll} results in a zero data dimension '
                   f'(input {input_dim[ll]}, pooled {pooled_dim[ll]}).')
            sys.exit(1)

        if operator[ll] != op.CONV1D:
            if stride[ll][0] != stride[ll][1]:
                eprint(f'{op.string(operator[ll])} in layer {ll} does not support non-square '
                       f'stride (currently set to {stride[ll][0]}x{stride[ll][1]}).')
                sys.exit(1)
            if operator[ll] != op.CONVTRANSPOSE2D and stride[ll][0] != 1:
                eprint(f'{op.string(operator[ll])} in layer {ll} does not support stride other '
                       f'than 1 (currently set to {stride[ll][0]}x{stride[ll][1]}).')
                sys.exit(1)
            if operator[ll] in [op.NONE, op.CONV2D]:
                output_dim[ll] = [(pooled_size[0] - dilation[ll][0] * (kernel_size[ll][0] - 1)
                                   - 1 + 2 * padding[ll][0]) // stride[ll][0] + 1,
                                  (pooled_size[1] - dilation[ll][1] * (kernel_size[ll][1] - 1)
                                   - 1 + 2 * padding[ll][1]) // stride[ll][1] + 1]
            elif operator[ll] == op.CONVTRANSPOSE2D:
                # output padding is always 1
                output_padding = 1
                output_dim[ll] = [(pooled_size[0] - 1) * stride[ll][0] - 2 * padding[ll][0]
                                  + dilation[ll][0] * (kernel_size[ll][0] - 1)
                                  + output_padding + 1,
                                  (pooled_size[1] - 1) * stride[ll][1] - 2 * padding[ll][1]
                                  + dilation[ll][1] * (kernel_size[ll][1] - 1)
                                  + output_padding + 1]
            else:  # Element-wise
                output_dim[ll] = [pooled_size[0], pooled_size[1]]
            if flatten[ll]:
                output_dim[ll] = [1, 1]
                input_channels[ll] //= pooled_dim[ll][0] * pooled_dim[ll][1]
                assert input_channels[ll] > 0
            if padding[ll][0] >= 3 and args.device != devices.CMSISNN:
                eprint(f'{op.string(operator[ll])} in layer {ll} does not support `pad` >= 3 '
                       f'(currently set to {padding[ll][0]}).')
                sys.exit(1)
        else:
            # We don't have to consider padding for the width calculation,
            # since padding has to be a multiple of 3 and we check for that.
            if args.device == 84:
                if pooled_size[0] % 3 != 0:
                    eprint(f'{op.string(operator[ll])} in layer {ll} requires a multiple of 3 for'
                           f'the pooled input length (currently {pooled_size[0]}).')
                    sys.exit(1)
                if padding[ll][0] % 3 != 0:
                    eprint(f'{op.string(operator[ll])} in layer {ll} requires a multiple of 3 for '
                           f'`pad` (currently set to {padding[ll][0]}).')
                    sys.exit(1)
            else:
                if padding[ll][0] >= 3 and args.device != devices.CMSISNN:
                    eprint(f'{op.string(operator[ll])} in layer {ll} does not support `pad` >= 3 '
                           f'(currently set to {padding[ll][0]}).')
                    sys.exit(1)
            output_dim[ll] = [(pooled_size[0] - dilation[ll][0] * (kernel_size[ll][0] - 1) - 1 +
                               2 * padding[ll][0]) // stride[ll][0] + 1,
                              1]

        # Prohibit pad greater than or equal to kernel size
        if padding[ll][0] >= kernel_size[ll][0] or padding[ll][1] >= kernel_size[ll][1]:
            eprint(f'Pad size ({padding[ll]}) for layer {ll} is greater than or equal to'
                   f' kernel size ({kernel_size[ll]}).')
            sys.exit(1)

        # Check for max dimensions
        if any(dim > tc.dev.MAX_ROW_COL for dim in input_dim[ll]):
            eprint(f'Input dimension {input_dim[ll]} exceeds system maximum of '
                   f'{tc.dev.MAX_ROW_COL} in layer {ll}.')
            sys.exit(1)
        if any(dim > tc.dev.MAX_ROW_COL for dim in output_dim[ll]):
            eprint(f'Output dimension {output_dim[ll]} exceeds system maximum of '
                   f'{tc.dev.MAX_ROW_COL} in layer {ll}.')
            sys.exit(1)

        assert input_channels[ll] > 0

    if args.riscv and not args.riscv_cache and args.embedded_code:
        eprint("Embedded code on RISC-V requires --riscv-cache.")
        sys.exit(1)

    if args.device != devices.CMSISNN:
        tn = create_net(
            args.prefix,
            args.verbose,
            args.verbose_all,
            args.debug,
            args.debug_computation,
            args.debug_latency,
            args.no_error_stop,
            args.overwrite_ok,
            args.log,
            apb_base,
            layers,
            operator,
            input_dim,
            pooled_dim,
            output_dim,
            processor_map,
            output_processor_map,
            kernel_size,
            quantization,
            output_shift,
            input_channels,
            output_channels,
            conv_groups,
            output_width,
            padding,
            dilation,
            stride,
            pool,
            pool_stride,
            pool_average,
            activation,
            data,
            weights,
            bias,
            big_data,
            fc_weights,
            fc_bias,
            args.input_split,
            input_offset,
            output_offset,
            streaming,
            flatten,
            operands,
            eltwise,
            pool_first,
            in_sequences,
            args.input_filename,
            args.output_filename,
            args.c_filename,
            args.test_dir,
            args.runtest_filename,
            args.log_filename,
            args.zero_unused,
            args.timeout,
            not args.top_level,
            args.verify_writes,
            args.verify_kernels,
            args.embedded_code,
            args.compact_weights,
            args.compact_data,
            args.write_zero_registers,
            args.weight_filename,
            args.sample_filename,
            args.device,
            args.init_tram,
            args.avg_pool_rounding,
            args.fifo,
            args.fast_fifo,
            args.fast_fifo_quad,
            args.zero_sram,
            args.mlator,
            args.one_shot,
            args.stop_start,
            args.mexpress,
            args.riscv,
            args.riscv_exclusive,
            args.riscv_flash,
            args.riscv_cache,
            args.riscv_debug,
            args.riscv_debugwait,
            args.override_start,
            args.increase_start,
            args.override_rollover,
            args.override_delta1,
            args.increase_delta1,
            args.override_delta2,
            args.increase_delta2,
            args.slow_load,
            args.synthesize_input,
            args.mlator_noverify,
            args.input_csv,
            args.input_csv_period,
            args.input_csv_format,
            args.input_csv_retrace,
            args.input_fifo,
            args.input_sync,
            args.deepsleep,
            args.powerdown,
            args.simple1b,
            args.legacy_test,
            args.legacy_kernels,
            args.log_intermediate,
            args.log_pooling,
            args.allow_streaming,
            args.softmax,
            args.unload,
            args.clock_trim,
            args.repeat_layers,
            args.fixed_input,
            args.max_count,
            args.boost,
            args.forever,
            write_gap,
            args.start_layer,
            args.pipeline,
            args.reshape_inputs,
            args.link_layer,
            args.energy,
<<<<<<< HEAD
            args.rd_ahead,
            args.calcx4,
=======
            args.board_name,
>>>>>>> 6366c870
        )
        if not args.embedded_code and args.autogen.lower() != 'none':
            rtlsim.append_regression(
                args.top_level,
                tn,
                args.queue_name,
                args.autogen,
            )
    else:
        eprint('CMSIS-NN code generation is unsupported.', error=False)

        cmsisnn.create_net(
            args.prefix,
            args.verbose,
            args.verbose_all,
            args.debug,
            args.log,
            layers,
            operator,
            auto_input_dim,
            input_dim,
            pooled_dim,
            output_dim,
            kernel_size,
            quantization,
            output_shift,
            input_channels,
            output_channels,
            conv_groups,
            output_width,
            padding,
            dilation,
            stride,
            pool,
            pool_stride,
            pool_average,
            activation,
            data,
            weights,
            bias,
            fc_weights,
            fc_bias,
            flatten,
            operands,
            eltwise,
            pool_first,
            in_sequences,
            args.c_filename,
            args.test_dir,
            args.log_filename,
            args.weight_filename,
            args.sample_filename,
            args.avg_pool_rounding,
            args.device,
            args.legacy_test,
        )

    print("SUMMARY OF OPS")
    stats.print_summary(factor=args.repeat_layers, debug=args.debug)


def signal_handler(
        _signal,
        _frame,
):
    """
    Ctrl+C handler
    """
    sys.exit(0)


if __name__ == '__main__':
    signal.signal(signal.SIGINT, signal_handler)
    main()<|MERGE_RESOLUTION|>--- conflicted
+++ resolved
@@ -159,12 +159,9 @@
         reshape_inputs=False,
         link_layer=False,
         measure_energy=False,
-<<<<<<< HEAD
+        board_name='',
         rd_ahead=False,
         calcx4=False,
-=======
-        board_name='',
->>>>>>> 6366c870
 ):
     """
     Chain multiple CNN layers, create and save input and output
@@ -2755,12 +2752,9 @@
             args.reshape_inputs,
             args.link_layer,
             args.energy,
-<<<<<<< HEAD
+            args.board_name,
             args.rd_ahead,
             args.calcx4,
-=======
-            args.board_name,
->>>>>>> 6366c870
         )
         if not args.embedded_code and args.autogen.lower() != 'none':
             rtlsim.append_regression(
