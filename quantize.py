#!/usr/bin/env python3
###################################################################################################
# Copyright (C) Maxim Integrated Products, Inc. All Rights Reserved.
#
# Maxim Integrated Products, Inc. Default Copyright Notice:
# https://www.maximintegrated.com/en/aboutus/legal/copyrights.html
###################################################################################################
"""
Load contents of a checkpoint files and save them in a format usable for AI84/AI85
"""
import argparse
from functools import partial
import torch
import tornadocnn as tc
import yamlcfg
from devices import device
from distiller.apputils.checkpoint import get_contents_table  # pylint: disable=no-name-in-module

CONV_SCALE_BITS = 8
CONV_DEFAULT_WEIGHT_BITS = 8
FC_SCALE_BITS = 8
FC_CLAMP_BITS = 8

DEFAULT_SCALE = .85
DEFAULT_STDDEV = 2.0


def unwrap(x):
    """
    If `x` is a tensor, return the underlying numpy data, else return `x`.
    """
    return x.numpy() if isinstance(x, torch.Tensor) else x


def convert_checkpoint(dev, input_file, output_file, arguments):
    """
    Convert checkpoint file or dump parameters for C code
    """
    # Load configuration file
    if arguments.config_file:
        _, _, params = yamlcfg.parse(arguments.config_file, device=dev)
    else:
        params = None

    print("Converting checkpoint file", input_file, "to", output_file)
    checkpoint = torch.load(input_file, map_location='cpu')

    if arguments.verbose:
        print(get_contents_table(checkpoint))

    if arguments.quantized:
        if 'quantizer_metadata' not in checkpoint:
            raise RuntimeError("\nNo quantizer_metadata in checkpoint file.")
        del checkpoint['quantizer_metadata']

    if 'state_dict' not in checkpoint:
        raise RuntimeError("\nNo state_dict in checkpoint file.")

    checkpoint_state = checkpoint['state_dict']
    compression_sched = checkpoint['compression_sched'] \
        if 'compression_sched' in checkpoint else None

    if arguments.verbose:
        print("\nModel keys (state_dict):\n{}".format(", ".join(list(checkpoint_state.keys()))))

    new_checkpoint_state = checkpoint_state.copy()
    new_compression_sched = compression_sched.copy() if compression_sched is not None else {}
    new_masks_dict = new_compression_sched['masks_dict'] \
        if 'masks_dict' in new_compression_sched else None

    def avg_max(t):
        dim = 0
        view_dims = [t.shape[i] for i in range(dim + 1)] + [-1]
        tv = t.view(*view_dims)
        avg_min, avg_max = tv.min(dim=-1)[0], tv.max(dim=-1)[0]
        return torch.max(avg_min.mean().abs_(), avg_max.mean().abs_())

    def max_max(t):
        return torch.max(t.min().abs_(), t.max().abs_())

    def mean_n_stds_max_abs(t, n_stds=1):
        if n_stds <= 0:
            raise ValueError(f'n_stds must be > 0, got {n_stds}')
        mean, std = t.mean(), t.std()
        min_val = torch.max(t.min(), mean - n_stds * std)
        max_val = torch.min(t.max(), mean + n_stds * std)
        return torch.max(min_val.abs_(), max_val.abs_())

    def get_const(_):
        return arguments.scale

    def get_max_bit_shift(t, return_bit_shift=False):
        float_scale = 1.0 / max_max(t)
        bit_shift = torch.ceil(torch.log2(float_scale))
        if return_bit_shift:
            return bit_shift
        # else:
        return torch.pow(2., bit_shift)

    # If not using quantization-aware training (QAT),
    # scale to our fixed point representation using any of four methods
    # The 'magic constant' seems to work best for SCALE
    if arguments.clip_mode is not None:
        if arguments.clip_mode == 'STDDEV':
            sat_fn = partial(mean_n_stds_max_abs, n_stds=arguments.stddev)
            checkpoint['extras']['clipping_method'] = 'STDDEV'
            checkpoint['extras']['clipping_nstds'] = arguments.stddev
        elif arguments.clip_mode == 'MAX':
            sat_fn = max_max
            checkpoint['extras']['clipping_method'] = 'MAX'
        elif arguments.clip_mode == 'AVGMAX':
            sat_fn = avg_max
            checkpoint['extras']['clipping_method'] = 'AVGMAX'
        else:
            sat_fn = get_const
            checkpoint['extras']['clipping_method'] = 'SCALE'
            checkpoint['extras']['clipping_scale'] = arguments.scale
    else:
        sat_fn = get_max_bit_shift
        checkpoint['extras']['clipping_method'] = 'MAX_BIT_SHIFT'
    fc_sat_fn = get_const

    first = True
    layers = 0
    num_layers = len(params['quantization']) if params else None
    for _, k in enumerate(checkpoint_state.keys()):
        param_levels = k.rsplit(sep='.', maxsplit=2)
        if len(param_levels) == 3:
            layer, operation, parameter = param_levels[0], param_levels[1], param_levels[2]
        else:
            continue
        if parameter in ['w_zero_point', 'b_zero_point']:
            if checkpoint_state[k].nonzero().numel() != 0:
                raise RuntimeError(f"\nParameter {k} is not zero.")
            del new_checkpoint_state[k]
        elif parameter == 'weight':
            if not arguments.quantized:
                module, _ = k.split(sep='.', maxsplit=1)

                if dev != 84 or module != 'fc':
                    if num_layers and layers >= num_layers:
                        continue

                    # Determine how many bits we have for the weights in this layer
                    clamp_bits = None

                    # First priority: Override via YAML specification
                    if params is not None and 'quantization' in params:
                        clamp_bits = params['quantization'][layers]

                    # Second priority: Saved in checkpoint file
                    if clamp_bits is None:
                        weight_bits_name = '.'.join([layer, 'weight_bits'])
                        if weight_bits_name in checkpoint_state:
                            clamp_bits = int(unwrap(checkpoint_state[weight_bits_name]))

                    # Third priority: --qat-weight-bits or default
                    if clamp_bits is None:
                        if arguments.qat_weight_bits is not None:
                            clamp_bits = arguments.qat_weight_bits
                        else:
                            clamp_bits = tc.dev.DEFAULT_WEIGHT_BITS  # Default to 8 bits

                    factor = 2**(clamp_bits-1) * sat_fn(checkpoint_state[k])
                    lower_bound = 0
                    if first and arguments.clip_mode is not None:
                        factor /= 2.  # The input layer is [-0.5, +0.5] -- compensate
                        first = False
                else:
                    clamp_bits = arguments.fc
                    lower_bound = 1  # Accomodate ARM q15_t data type when clamping
                    factor = 2**(clamp_bits-1) * fc_sat_fn(checkpoint_state[k])

                if arguments.verbose:
                    print(k, 'avg_max:', unwrap(avg_max(checkpoint_state[k])),
                          'max:', unwrap(max_max(checkpoint_state[k])),
                          'mean:', unwrap(checkpoint_state[k].mean()),
                          'factor:', unwrap(factor),
                          'bits:', clamp_bits)
                weights = factor * checkpoint_state[k]

                # Ensure it fits and is an integer
                weights = weights.clamp(min=-(2**(clamp_bits-1)-lower_bound),
                                        max=2**(clamp_bits-1)-1).round()

                # Store modified weight/bias back into model
                new_checkpoint_state[k] = weights

                # Set output shift
                out_shift_name = '.'.join([layer, 'output_shift'])
                out_shift = torch.Tensor([-1 * get_max_bit_shift(checkpoint_state[k], True)])
                if first:
                    out_shift -= 1
                    first = False
                new_checkpoint_state[out_shift_name] = out_shift
                if new_masks_dict is not None:
                    new_masks_dict[out_shift_name] = out_shift

<<<<<<< HEAD
=======
                # Set weight_bits
                weight_bits_name = '.'.join([layer, 'weight_bits'])
                if weight_bits_name not in new_checkpoint_state:
                    new_checkpoint_state[weight_bits_name] = \
                        torch.Tensor([CONV_DEFAULT_WEIGHT_BITS])
                    if new_masks_dict is not None:
                        new_masks_dict[weight_bits_name] = torch.Tensor([CONV_DEFAULT_WEIGHT_BITS])

>>>>>>> 04119095
                # Is there a bias for this layer? Use the same factor as for weights.
                bias_name = '.'.join([layer, operation, 'bias'])
                if bias_name in checkpoint_state:
                    clamp_bits = tc.dev.DEFAULT_WEIGHT_BITS  # Always 8 bits
                    if arguments.verbose:
                        print(' -', bias_name)
                    weights = factor * checkpoint_state[bias_name]

                    # The scale is different for AI84, and this has to happen before clamping.
                    if dev == 84 and module != 'fc':
                        weights *= 2**(clamp_bits-1)

                    # Ensure it fits and is an integer
                    weights = weights.clamp(min=-(2**(clamp_bits-1)-lower_bound),
                                            max=2**(clamp_bits-1)-1).round()

                    # Save conv biases so PyTorch can still use them to run a model. This needs
                    # to be reversed before loading the weights into the AI84/AI85.
                    # When multiplying data with weights, 1.0 * 1.0 corresponds to 128 * 128 and
                    # we divide the output by 128 to compensate. The bias therefore needs to be
                    # multiplied by 128. This depends on the data width, not the weight width,
                    # and is therefore always 128.
                    if dev != 84:
                        weights *= 2**(tc.dev.ACTIVATION_BITS-1)

                    # Store modified weight/bias back into model
                    new_checkpoint_state[bias_name] = weights
            else:
                # Work on a pre-quantized network -- this code is old and probably doesn't work
                # anymore
                module, st = operation.rsplit('.', maxsplit=1)
                if st in ['wrapped_module']:
                    weights = checkpoint_state[k]
                    scale = module + '.' + parameter[0] + '_scale'
                    (scale_bits, clamp_bits) = (CONV_SCALE_BITS, tc.dev.DEFAULT_WEIGHT_BITS) \
                        if dev != 84 or module != 'fc' else (FC_SCALE_BITS, FC_CLAMP_BITS)
                    fp_scale = checkpoint_state[scale]
                    if dev != 84 or module not in ['fc']:
                        # print("Factor in:", fp_scale, "bits", scale_bits, "out:",
                        #       pow2_round(fp_scale, scale_bits))
                        weights *= fp_scale.clamp(min=1, max=2**scale_bits-1).round()
                        # Accomodate Arm q15_t/q7_t datatypes
                        weights = weights.clamp(min=-(2**(clamp_bits-1)),
                                                max=2**(clamp_bits-1)-1).round()
                    else:
                        weights = torch.round(weights * fp_scale)
                        weights = weights.clamp(min=-(2**(clamp_bits-1)-1),
                                                max=2**(clamp_bits-1)-1).round()

                    new_checkpoint_state[module + '.' + parameter] = weights
                    del new_checkpoint_state[k]
                    del new_checkpoint_state[scale]

            if dev != 84 or module != 'fc':
                layers += 1
        elif parameter in ['base_b_q']:
            del new_checkpoint_state[k]

    checkpoint['state_dict'] = new_checkpoint_state
    if compression_sched is not None and new_masks_dict is not None:
        new_compression_sched['masks_dict'] = new_masks_dict
        checkpoint['compression_sched'] = new_compression_sched
    torch.save(checkpoint, output_file)


if __name__ == '__main__':
    parser = argparse.ArgumentParser(description='Checkpoint to AI8X Quantization')
    parser.add_argument('input', help='path to the checkpoint file')
    parser.add_argument('output', help='path to the output file')
    parser.add_argument('-c', '--config-file', metavar='S',
                        help="optional YAML configuration file containing layer configuration")
    group = parser.add_mutually_exclusive_group()
    group.add_argument('--ai85', action='store_const', const=85, dest='device',
                       help="enable AI85 features (default: AI84)")
    group.add_argument('--ai87', action='store_const', const=87, dest='device',
                       help="enable AI87 features (default: AI84)")
    group.add_argument('--device', type=device, metavar='N',
                       help="set device (default: 84)")
    parser.add_argument('-f', '--fc', type=int, default=FC_CLAMP_BITS, metavar='N',
                        help=f'set number of bits for the fully connnected layers '
                             f'(default: {FC_CLAMP_BITS})')
    parser.add_argument('-q', '--quantized', action='store_true', default=False,
                        help='work on quantized checkpoint (deprecated)')
    parser.add_argument('--clip-method', default=None, dest='clip_mode',
                        choices=['AVGMAX', 'MAX', 'STDDEV', 'SCALE'],
                        help='disable quantization-aware training (QAT) information and choose '
                             'saturation clipping method')
    parser.add_argument('--qat-weight-bits', type=int,
                        help='override number of weight bits used in QAT')
    parser.add_argument('-v', '--verbose', action='store_true', default=False,
                        help='verbose mode')
    parser.add_argument('--scale', type=float,
                        help='set the scale value for the SCALE method (default: magic '
                             f'{DEFAULT_SCALE:.2f})')
    parser.add_argument('--stddev', type=float,
                        help='set the number of standard deviations for the STDDEV method '
                             f'(default: {DEFAULT_STDDEV:.2f})')
    args = parser.parse_args()

    # Configure device
    if not args.device:
        args.device = 84
    if args.clip_mode == 'SCALE' and not args.scale:
        print('WARNING: Using the default scale factor of '
              f'{DEFAULT_SCALE:.2f}.\n')
        args.scale = DEFAULT_SCALE
    if args.clip_mode == 'STDDEV' and not args.stddev:
        print('WARNING: Using the default number of standard deviations of '
              f'{DEFAULT_STDDEV:.2f}.\n')
        args.stddev = DEFAULT_STDDEV
    tc.dev = tc.get_device(args.device)

    convert_checkpoint(args.device, args.input, args.output, args)<|MERGE_RESOLUTION|>--- conflicted
+++ resolved
@@ -196,8 +196,6 @@
                 if new_masks_dict is not None:
                     new_masks_dict[out_shift_name] = out_shift
 
-<<<<<<< HEAD
-=======
                 # Set weight_bits
                 weight_bits_name = '.'.join([layer, 'weight_bits'])
                 if weight_bits_name not in new_checkpoint_state:
@@ -206,7 +204,6 @@
                     if new_masks_dict is not None:
                         new_masks_dict[weight_bits_name] = torch.Tensor([CONV_DEFAULT_WEIGHT_BITS])
 
->>>>>>> 04119095
                 # Is there a bias for this layer? Use the same factor as for weights.
                 bias_name = '.'.join([layer, operation, 'bias'])
                 if bias_name in checkpoint_state:
