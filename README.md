--- conflicted
+++ resolved
@@ -235,25 +235,15 @@
 (ai8x-training) $ pip3 install -U pip wheel setuptools
 ```
 
-<<<<<<< HEAD
-The next step differs depending on the CUDA version and whether PyTorch to TensorFlow is used.
-
-For PyTorch with CUDA 10.1 on Linux:
-=======
 The next step differs depending on whether the system uses Linux with CUDA 11.1, or any other setup.
 
 For CUDA 11.1 on Linux:
->>>>>>> 6a2264f8
 
 ```shell
 (ai8x-training) $ pip3 install -r requirements-cu111.txt
 ```
 
-<<<<<<< HEAD
-For all other PyTorch setups, including CUDA 10.2 and CUDA 11.1 on Linux, and other operating systems:
-=======
 For all other systems, including CUDA 10.2 on Linux:
->>>>>>> 6a2264f8
 
 ```shell
 (ai8x-training) $ pip3 install -r requirements.txt
