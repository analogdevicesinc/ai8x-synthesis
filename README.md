--- conflicted
+++ resolved
@@ -1,12 +1,8 @@
 # ADI MAX78000/MAX78002 Model Training and Synthesis
 
-<<<<<<< HEAD
-April 19, 2024
-=======
 May 6, 2024
 
 **Note: The pytorch-2 branch is in development. Please see [KNOWN_ISSUES](KNOWN_ISSUES.txt).**
->>>>>>> 328f87d2
 
 ADI’s MAX78000/MAX78002 project is comprised of five repositories:
 
@@ -3249,19 +3245,11 @@
 *In this example, each dimension was half the expected size, so the expected processor count was off by a factor of 4. To resolve the error, a properly dimensioned sample input had to be provided.*
 
 ##### “new-lines” Configuration File Parsing Error
-<<<<<<< HEAD
 
 ```shell
 ERROR: invalid config: option "type" of "new-lines" should be in ('unix', 'dos')
 ```
 
-=======
-
-```shell
-ERROR: invalid config: option "type" of "new-lines" should be in ('unix', 'dos')
-```
-
->>>>>>> 328f87d2
 This message indicates that an outdated version of `yamllint` is installed in the search path. Either update `yamllint` to version 1.27.0 or later, or uninstall `yamllint`, or edit `.yamllint` to remove `new-lines: type: platform`, or use `--yamllint none`.
 
 #### Energy Measurement
