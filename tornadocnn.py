###################################################################################################
# Copyright (C) Maxim Integrated Products, Inc. All Rights Reserved.
#
# Maxim Integrated Products, Inc. Default Copyright Notice:
# https://www.maximintegrated.com/en/aboutus/legal/copyrights.html
###################################################################################################
"""
Tornado CNN hardware constants - AI84, AI85, AI87
"""
import sys

import devices
from eprint import eprint


dev = None


class Dev:
    """
    Metaclass for all hardware devices
    """
    FIX_STREAM_BIAS = False
    MASK_WIDTH_SMALL = MASK_WIDTH_LARGE = P_NUMPRO = 0  # These will be overridden by child classes

    def mask_width(self, proc):
        """
        Returns the number of kernels (x9 bytes) for processor `proc`.
        """
        return self.MASK_WIDTH_LARGE if proc % self.P_NUMPRO == 0 else self.MASK_WIDTH_SMALL

    def __init__(self, part_no):
        self.part_no = part_no

    def __str__(self):
        return self.__class__.__name__


class DevAI84(Dev):
    """
    AI84 hardware constants
    """
    APB_BASE = 0x50100000
    MAX_LAYERS = 32
    MAX_STREAM_LAYERS = None
    MAX_START_LAYER = 0
    C_CNN = 4
    C_CNN_BASE = 0

    P_NUMGROUPS = 4
    P_NUMPRO = 16  # Processors per group
    P_SHARED = 4  # Processors sharing a data memory
    MAX_PROC = P_NUMPRO * P_NUMGROUPS
    MAX_ROW_COL = 256

    # Per-layer registers
    LREG_RCNT = 0
    LREG_CCNT = 1
    LREG_RFU = 2
    LREG_PRCNT = 3
    LREG_PCCNT = 4
    LREG_STRIDE = 5
    LREG_WPTR_BASE = 6
    LREG_WPTR_OFFS = 7
    LREG_RPTR_BASE = 8
    LREG_LCTL = 9
    LREG_MCNT = 10
    LREG_TPTR = 11
    LREG_ENA = 12
    MAX_LREG = LREG_ENA

    MAX_PTR_BITS = 17
    MAX_TPTR_BITS = 12

    # Global registers
    REG_CTL = 0
    REG_SRAM = 1
    REG_LCNT_MAX = 2

    READY_SEL = 0x03

    DEFAULT_WEIGHT_BITS = 8
    ACTIVATION_BITS = 8

    TRAM_SIZE = 256
    TRAM_OFFS = 256
    BIAS_SIZE = 256
    MASK_WIDTH_SMALL = 128
    MASK_WIDTH_LARGE = 128
    MASK_OFFS = 128
    MCNT_SAD_OFFS = 8
    MCNT_MAX_OFFS = 0

    C_TRAM_BASE = C_CNN_BASE + 0x800
    C_MRAM_BASE = C_CNN_BASE + 0x4800
    C_BRAM_BASE = C_CNN_BASE + 0xC800
    C_SRAM_BASE = C_CNN_BASE + 0x10000

    C_GROUP_OFFS = 0x100000

    INSTANCE_SIZE = INSTANCE_WIDTH = 1024  # x32
    INSTANCE_SHIFT = 12
    WRITE_PTR_SHIFT = 12
    MEM_SIZE = INSTANCE_SIZE * P_NUMPRO * P_NUMGROUPS // P_SHARED  # x32
    MAX_CHANNELS = MAX_PROC

    FRAME_SIZE_MAX = 2**14  # x * y * multipass

    BIAS_DIV = 1

    # Cycles
    C_START = 4
    C_POOL = 3

    def __str__(self):
        return self.__class__.__name__


class DevCMSISNN(Dev):
    """
    CMSIS limitations
    """
    APB_BASE = 0
    MAX_LAYERS = 256
    MAX_ROW_COL = 2**16
    MEM_SIZE = 2**32
    BIAS_DIV = 128

    def __str__(self):
        return self.__class__.__name__


class DevAI85(Dev):
    """
    AI85 hardware constants
    """
    APB_BASE = 0x50000000
    MAX_LAYERS = 32
    MAX_STREAM_LAYERS = 8
    MAX_START_LAYER = 0
    C_CNN = 4
    C_FIFO_BASE = 0
    C_CNN_BASE = 0x100000
    P_NUMGROUPS = 4
    P_NUMPRO = 16  # Processors per group
    P_SHARED = 4  # Processors sharing a data memory
    MAX_PROC = P_NUMPRO * P_NUMGROUPS
    MAX_ROW_COL = 1024

    # Per-layer registers
    LREG_RCNT = 0
    LREG_CCNT = 1
    LREG_ONED = 2
    LREG_PRCNT = 3
    LREG_PCCNT = 4
    LREG_STRIDE = 5
    LREG_WPTR_BASE = 6
    LREG_WPTR_TOFFS = 7
    LREG_WPTR_MOFFS = 8
    LREG_WPTR_CHOFFS = 9
    LREG_RPTR_BASE = 10
    LREG_LCTL = 11
    LREG_MCNT = 12
    LREG_TPTR = 13
    LREG_ENA = 14
    LREG_POST = 15
    LREG_STREAM1 = 16
    LREG_STREAM2 = 17
    LREG_FMAX = 18
    # 19 reserved for REG_IFRM
    LREG_LCTL2 = 20
    MAX_LREG = LREG_LCTL2
    LREG_RFU = None

    PAD_CNT_OFFS = 16
    MAX_CNT_BITS = 10
    MAX_PTR_BITS = 17
    MAX_TPTR_BITS = 12
    MAX_ISVAL_BITS = 14
    MAX_DSVAL2_BITS = 12
    MAX_FBUF_BITS = 17
    MAX_IFRM_BITS = 20

    # Global registers
    REG_CTL = 0
    REG_SRAM = 1
    REG_LCNT_MAX = 2
    REG_SRAM_TEST = 3
    REG_IFRM = 612
    REG_MLAT = 1024

    FIFO_CTL = 0
    FIFO_STAT = 1
    FIFO_REG = 2

    AON_CTL = 1024

    READY_SEL = 0
    FIFO_READY_SEL = 0
    AON_READY_SEL = 0

    DEFAULT_WEIGHT_BITS = 8
    ACTIVATION_BITS = 8
    TRAM_SIZE = 3072
    TRAM_OFFS = 4096
    BIAS_SIZE = 512
    MASK_WIDTH_SMALL = 768
    MASK_WIDTH_LARGE = 768
    MASK_OFFS = 1024
    MCNT_SAD_OFFS = 16
    MCNT_MAX_OFFS = 0

    C_BRAM_BASE = C_CNN_BASE + 0x8000
    C_TRAM_BASE = C_CNN_BASE + 0x10000
    C_MRAM_BASE = C_CNN_BASE + 0x80000
    C_SRAM_BASE = C_CNN_BASE + 0x300000

    C_GROUP_OFFS = 0x400000

    INSTANCE_SIZE = INSTANCE_WIDTH = 2048  # x32
    INSTANCE_SHIFT = 13
    WRITE_PTR_SHIFT = 13
    MEM_SIZE = INSTANCE_SIZE * P_NUMPRO * P_NUMGROUPS // P_SHARED  # x32
    MAX_CHANNELS = 16 * MAX_PROC  # 16 x expansion

    FRAME_SIZE_MAX = 2**21  # x * y * multipass, from cnn_ctl.sv P_FRMABITS

    BIAS_DIV = 128

    FAST_FIFO_BASE = 0x400c0400
    FAST_FIFO_CR = 0  # Control register
    FAST_FIFO_SR = 1  # Status register
    FAST_FIFO_IE = 2  # Interrupt enable register
    FAST_FIFO_IS = 3  # Interrupt status (flag) register
    FAST_FIFO_DR = 4  # Data register
    FAST_FIFO_DMA = 5  # DMA register (reserved function, not yet supported)

    FIX_STREAM_BIAS = True

    # Cycles
    C_START = 4
    C_PAD = 2

    def __str__(self):
        return self.__class__.__name__


class DevAI87(Dev):
    """
    AI85 hardware constants
    """
    APB_BASE = 0x50000000
    MAX_LAYERS = 128
    MAX_STREAM_LAYERS = 8
    MAX_START_LAYER = MAX_LAYERS - 1
    C_CNN = 0x40000
    C_FIFO_BASE = 0
    C_CNN_BASE = 0x1000000
    P_NUMGROUPS = 4
    P_NUMPRO = 16  # Processors per group
    P_SHARED = 4  # Processors sharing a data memory
    MAX_PROC = P_NUMPRO * P_NUMGROUPS
    MAX_ROW_COL = 2048

    # Per-layer registers
    LREG_OFFS = 0x100

    LREG_NXTLYR = 0
    LREG_RCNT = 1
    LREG_CCNT = 2
    LREG_ONED = 3
    LREG_PRCNT = 4
    LREG_PCCNT = 5
    LREG_STRIDE = 6
    LREG_WPTR_BASE = 7
    LREG_WPTR_TOFFS = 8
    LREG_WPTR_MOFFS = 9
    LREG_WPTR_CHOFFS = 10
    LREG_RPTR_BASE = 11
    LREG_LCTL = 12
    LREG_LCTL2 = 13
    LREG_MCNT = 14
    LREG_TPTR = 15
    LREG_ENA = 16
    LREG_POST = 17
    LREG_RFU = None
    MAX_LREG = LREG_POST
    LREG_STREAM1 = 0x2000
    MIN_STREAM_LREG = LREG_STREAM1
    LREG_STREAM2 = 0x2008
    LREG_FMAX = 0x2010
    MAX_STREAM_LREG = LREG_FMAX

    CTL_PIPELINE_OFFS = 5
    PAD_CNT_OFFS = 13
    PAD_ENA_OFFS = 15
    CNT_DIFF_OFFS = 16
    MAX_CNT_BITS = 11
    CNT_INC_OFFS = 4
    MP_STRIDE_OFFS = 4
    MAX_PTR_BITS = 21
    MAX_TPTR_BITS = 14
    MAX_ISVAL_BITS = 15
    MAX_DSVAL2_BITS = 13
    MAX_FBUF_BITS = 18
    MAX_IFRM_BITS = 22

    # Global registers
    REG_CTL = 0
    REG_SRAM = 1
    REG_LCNT_MAX = 2
    REG_SRAM_TEST = 3
    REG_IFRM = 0x42018
    REG_MLAT = 0x44000

    FIFO_CTL = 0
    FIFO_STAT = 1
    FIFO_REG = 2

    AON_CTL = 1024

    READY_SEL = 0
    FIFO_READY_SEL = 0
    AON_READY_SEL = 0

    DEFAULT_WEIGHT_BITS = 8
    ACTIVATION_BITS = 8
    TRAM_SIZE = 12288
    TRAM_OFFS = 16384
    BIAS_SIZE = 2048
    MASK_WIDTH_SMALL = 4096
    MASK_WIDTH_LARGE = 5120
    MASK_OFFS = 8192
    MCNT_SAD_OFFS = 16
    MCNT_MAX_OFFS = 0
    OCHAN_CNT_OFFS = 17
    CPRIME_MAX_OFFS = 18
    RPRIME_MAX_OFFS = 22

    C_BRAM_BASE = C_CNN_BASE + 0x180000
    C_TRAM_BASE = C_CNN_BASE + 0x200000
    C_MRAM_BASE = C_CNN_BASE + 0x400000
    C_SRAM_BASE = C_CNN_BASE + 0x800000

    C_GROUP_OFFS = 0x1000000

    INSTANCE_SIZE = 8192  # x32 (includes empty space)
    INSTANCE_WIDTH = 5120  # x32 (true memory size)
    INSTANCE_SHIFT = 17
    WRITE_PTR_SHIFT = 15
    MEM_SIZE = INSTANCE_WIDTH * P_NUMPRO * P_NUMGROUPS // P_SHARED  # x32
    MAX_CHANNELS = 16 * MAX_PROC  # 16 x expansion

    FRAME_SIZE_MAX = 2**21  # x * y * multipass, from cnn_ctl.sv P_FRMABITS

    BIAS_DIV = 128

    FAST_FIFO_BASE = 0x400c0400
    FAST_FIFO_CR = 0  # Control register
    FAST_FIFO_SR = 1  # Status register
    FAST_FIFO_IE = 2  # Interrupt enable register
    FAST_FIFO_IS = 3  # Interrupt status (flag) register
    FAST_FIFO_DR = 4  # Data register
    FAST_FIFO_DMA = 5  # DMA register (reserved function, not yet supported)

    FIX_STREAM_BIAS = True

    # Cycles
    C_START = 4
    C_PAD = 2

    def __str__(self):
        return self.__class__.__name__


def lreg_addr(group, reg, layer=0):
    """
    Return the address of a layer register given group `group`, register `reg`, and
    layer `layer`.
    """
    if hasattr(dev, 'LREG_OFFS'):
        if reg <= dev.MAX_LREG:
            addr = dev.C_GROUP_OFFS*group + dev.C_CNN_BASE \
                + dev.C_CNN*4 + reg*4 + layer*dev.LREG_OFFS
        else:
            addr = dev.C_GROUP_OFFS*group + dev.C_CNN_BASE \
                + dev.C_CNN*4 + reg*4 + layer*4
    else:
        addr = dev.C_GROUP_OFFS*group + dev.C_CNN_BASE \
            + dev.C_CNN*4 + reg*4 * dev.MAX_LAYERS + layer*4

    return addr


def ctl_addr(group, reg):
    """
    Return the address of control register `reg` in group `group`.
    """
    return dev.C_GROUP_OFFS*group + dev.C_CNN_BASE + reg*4


def get_device(
        device,
):
    """
    Change implementation configuration to match, depending on the `device`
    integer input value.
    """
    part = devices.partnum(device)
    print('Configuring device:', part)

    if device == 84:
        d = DevAI84(part)
    elif device == 85:
        d = DevAI85(part)
    elif device == 87:
<<<<<<< HEAD
        d = DevAI87(part)
=======
        d = DevAI85(part)  # For now, no differences from AI85
    elif device == devices.CMSISNN:
        d = DevCMSISNN(part)
>>>>>>> 5f7b4760
    else:
        eprint(f'Unknown device code `{device}`')
        sys.exit(1)

    return d<|MERGE_RESOLUTION|>--- conflicted
+++ resolved
@@ -414,13 +414,9 @@
     elif device == 85:
         d = DevAI85(part)
     elif device == 87:
-<<<<<<< HEAD
         d = DevAI87(part)
-=======
-        d = DevAI85(part)  # For now, no differences from AI85
     elif device == devices.CMSISNN:
         d = DevCMSISNN(part)
->>>>>>> 5f7b4760
     else:
         eprint(f'Unknown device code `{device}`')
         sys.exit(1)
